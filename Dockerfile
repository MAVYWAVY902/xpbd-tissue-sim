--- conflicted
+++ resolved
@@ -43,15 +43,9 @@
 RUN cmake ..
 RUN make -j 8
 RUN make install
-<<<<<<< HEAD
 
 
 
-=======
-
-
-
->>>>>>> 24b9b377
 ###########################
 # Easy3D install
 ###########################
