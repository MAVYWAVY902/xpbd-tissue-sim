#include "simobject/XPBDMeshObject.hpp"
#include "simobject/RigidObject.hpp"
#include "simulation/Simulation.hpp"
<<<<<<< HEAD
#include "solver/XPBDGaussSeidelSolver.hpp"
#include "solver/StaticDeformableCollisionConstraint.hpp"
#include "solver/RigidDeformableCollisionConstraint.hpp"
#include "solver/RigidBodyConstraintProjector.hpp"
#include "solver/HydrostaticConstraint.hpp"
#include "solver/DeviatoricConstraint.hpp"
#include "solver/AttachmentConstraint.hpp"
#include "solver/ConstraintProjectorDecorator.hpp"
#include "solver/CombinedNeohookeanConstraintProjector.hpp"
=======

#include "solver/xpbd_solver/XPBDGaussSeidelSolver.hpp"
#include "solver/xpbd_solver/XPBDJacobiSolver.hpp"
#include "solver/xpbd_solver/XPBDParallelJacobiSolver.hpp"
#include "solver/constraint/StaticDeformableCollisionConstraint.hpp"
#include "solver/constraint/RigidDeformableCollisionConstraint.hpp"
#include "solver/constraint/HydrostaticConstraint.hpp"
#include "solver/constraint/DeviatoricConstraint.hpp"
#include "solver/xpbd_projector/CombinedConstraintProjector.hpp"
#include "solver/xpbd_projector/ConstraintProjector.hpp"
#include "solver/xpbd_projector/RigidBodyConstraintProjector.hpp"
>>>>>>> 77af48a6
#include "utils/MeshUtils.hpp"

#ifdef HAVE_CUDA
#include "gpu/resource/XPBDMeshObjectGPUResource.hpp"
#endif

namespace Sim
{

XPBDMeshObject_Base::XPBDMeshObject_Base(const Simulation* sim, const XPBDMeshObjectConfig* config)
    : Object(sim, config), TetMeshObject(config, config)
{}

////////////////////////////////////////////////////////////////////////////////////
////////////////////////////////////////////////////////////////////////////////////

template<typename SolverType, typename ...ConstraintTypes>
XPBDMeshObject<SolverType, TypeList<ConstraintTypes...>>::XPBDMeshObject(const Simulation* sim, const XPBDMeshObjectConfig* config)
    : XPBDMeshObject_Base(sim, config), _material(config->materialConfig()),
        _solver(this, config->numSolverIters().value(), config->residualPolicy().value())
{
    /* extract values from the Config object */
    
    // set initial velocity if specified in config
    _initial_velocity = config->initialVelocity();
    
    // constraint specifications
    _constraints_with_residual = config->withResidual().value();
    _constraints_with_damping = config->withDamping().value();
    _constraint_type = config->constraintType();

    _damping_gamma = config->dampingGamma().value();
}

template<typename SolverType, typename... ConstraintTypes>
XPBDMeshObject<SolverType, TypeList<ConstraintTypes...>>::~XPBDMeshObject()
{

}

template<typename SolverType, typename... ConstraintTypes>
Geometry::AABB XPBDMeshObject<SolverType, TypeList<ConstraintTypes...>>::boundingBox() const
{
    return _mesh->boundingBox();
}

template<typename SolverType, typename... ConstraintTypes>
void XPBDMeshObject<SolverType, TypeList<ConstraintTypes...>>::setup()
{
    _loadAndConfigureMesh();

    _solver.setup();

    // set size of collision constraint projector vectors
    using StaticCollisionConstraintType = Solver::ConstraintProjector<SolverType::is_first_order, Solver::StaticDeformableCollisionConstraint>;
    using RigidCollisionConstraintType = Solver::ConstraintProjector<SolverType::is_first_order, Solver::RigidDeformableCollisionConstraint>;
    _solver.template setNumProjectorsOfType<StaticCollisionConstraintType>(_mesh->numFaces());
    _solver.template setNumProjectorsOfType<RigidCollisionConstraintType>(_mesh->numFaces());

    // initialize the previous vertices matrix once we've loaded the mesh
    _previous_vertices = _mesh->vertices();
    _vertex_velocities = Geometry::Mesh::VerticesMat::Zero(3, _mesh->numVertices());
    _vertex_velocities.colwise() = _initial_velocity;

    _calculatePerVertexQuantities();
    _createElasticConstraints();     // create constraints and add ConstraintProjectors to the solver object
}

template<typename SolverType, typename... ConstraintTypes>
int XPBDMeshObject<SolverType, TypeList<ConstraintTypes...>>::numConstraintsForPosition(const int index) const
{
    if constexpr (std::is_same_v<typename SolverType::projector_type_list, XPBDMeshObjectConstraintConfigurations::StableNeohookean::projector_type_list>)
    {
        return 2*_vertex_attached_elements[index];   // if sequential constraints are used, there are 2 constraints per element ==> # of constraint updates = 2 * # of elements attached to that vertex
    }
    else if constexpr (std::is_same_v<typename SolverType::projector_type_list, XPBDMeshObjectConstraintConfigurations::StableNeohookeanCombined::projector_type_list>)
    {
        return _vertex_attached_elements[index];     // if combined constraints are used, there are 2 constraints per element but they are solved together ==> # of constraint updates = # of elements attached to that vertex
    }
    else
    {
        assert(0); // something weird happened, shouldn't get to here
        return 0;
    }
}

template<typename SolverType, typename... ConstraintTypes>
void XPBDMeshObject<SolverType, TypeList<ConstraintTypes...>>::addStaticCollisionConstraint(const Geometry::SDF* sdf, const Vec3r& p, const Vec3r& n,
                                    int face_ind, const Real u, const Real v, const Real w)
{
    const Eigen::Vector3i face = _mesh->face(face_ind);
    int v1 = face[0];
    int v2 = face[1];
    int v3 = face[2];

    Real* v1_ptr = _mesh->vertexPointer(v1);
    Real* v2_ptr = _mesh->vertexPointer(v2);
    Real* v3_ptr = _mesh->vertexPointer(v3);

    Real m1 = vertexMass(v1);
    Real m2 = vertexMass(v2);
    Real m3 = vertexMass(v3);

    // IN ORDER FOR THIS TO WORK, COLLISION CONSTRAINTS MUST BE RECENTLY CLEARED
    // OTHERWISE, VECTOR MIGHT EXCEED ITS CAPACITY AND POINTERS TO CONSTRAINTS IN CONSTRAINT PROJECTORS WILL BECOME INVALID
    // TODO: is there a better way?
    Solver::StaticDeformableCollisionConstraint& collision_constraint = 
        _constraints.template emplace_back<Solver::StaticDeformableCollisionConstraint>(sdf, p, n, v1, v1_ptr, m1, v2, v2_ptr, m2, v3, v3_ptr, m3, u, v, w);

    _solver.setConstraintProjector(face_ind, _sim->dt(), &collision_constraint);

    // std::cout << "Adding static collision constraint!" << std::endl;
    // _solver.addConstraintProjector(_sim->dt(), &collision_constraint);

    // XPBDCollisionConstraint xpbd_collision_constraint;
    // xpbd_collision_constraint.constraint = std::move(collision_constraint);
    // xpbd_collision_constraint.projector_index = index;
    // xpbd_collision_constraint.num_steps_unused = 0;

    // _collision_constraints.push_back(std::move(xpbd_collision_constraint));
}

template<typename SolverType, typename... ConstraintTypes>
void XPBDMeshObject<SolverType, TypeList<ConstraintTypes...>>::addRigidDeformableCollisionConstraint(const Geometry::SDF* sdf, Sim::RigidObject* rigid_obj, const Vec3r& rigid_body_point, const Vec3r& collision_normal,
                                       int face_ind, const Real u, const Real v, const Real w)
{
    const Eigen::Vector3i face = _mesh->face(face_ind);
    int v1 = face[0];
    int v2 = face[1];
    int v3 = face[2];
    
    Real* v1_ptr = _mesh->vertexPointer(v1);
    Real* v2_ptr = _mesh->vertexPointer(v2);
    Real* v3_ptr = _mesh->vertexPointer(v3);

    Real m1 = vertexMass(v1);
    Real m2 = vertexMass(v2);
    Real m3 = vertexMass(v3);

    Solver::RigidDeformableCollisionConstraint& collision_constraint = 
        _constraints.template emplace_back<Solver::RigidDeformableCollisionConstraint>(sdf, rigid_obj, rigid_body_point, collision_normal, v1, v1_ptr, m1, v2, v2_ptr, m2, v3, v3_ptr, m3, u, v, w);

    // _solver.addConstraintProjector(_sim->dt(), &collision_constraint);
    _solver.setConstraintProjector(face_ind, _sim->dt(), &collision_constraint);

    // XPBDCollisionConstraint xpbd_collision_constraint;
    // xpbd_collision_constraint.constraint = std::move(collision_constraint);
    // xpbd_collision_constraint.projector_index = index;
    // xpbd_collision_constraint.num_steps_unused = 0;

    // _collision_constraints.push_back(std::move(xpbd_collision_constraint));<
}

template<typename SolverType, typename... ConstraintTypes>
void XPBDMeshObject<SolverType, TypeList<ConstraintTypes...>>::clearCollisionConstraints()
{
    // set any collision constraint projectors in the solver invalid
    // NOTE: because the collision constraint
    using StaticCollisionConstraintType = Solver::ConstraintProjector<SolverType::is_first_order, Solver::StaticDeformableCollisionConstraint>;
    using RigidCollisionConstraintType = Solver::ConstraintProjector<SolverType::is_first_order, Solver::RigidDeformableCollisionConstraint>;
    _solver.template setAllProjectorsOfTypeInvalid<StaticCollisionConstraintType>();
    _solver.template setAllProjectorsOfTypeInvalid<RigidCollisionConstraintType>();

    // // clear the collision constraints lists
    _constraints.template clear<Solver::StaticDeformableCollisionConstraint>();
    _constraints.template clear<Solver::RigidDeformableCollisionConstraint>();


}

template<typename SolverType, typename... ConstraintTypes>
void XPBDMeshObject<SolverType, TypeList<ConstraintTypes...>>::removeOldCollisionConstraints(const int /*threshold*/)
{
    // TODO: implement (actually I don't think this is used, but it might be in the future)
}

<<<<<<< HEAD
void XPBDMeshObject::addAttachmentConstraint(int v_ind, const Eigen::Vector3d* attach_pos_ptr, const Eigen::Vector3d& attachment_offset)
{
    std::unique_ptr<Solver::AttachmentConstraint> attachment_constraint = std::make_unique<Solver::AttachmentConstraint>(this, v_ind, attach_pos_ptr, attachment_offset);
    // std::unique_ptr<Solver::Constraint> vec = 
    std::unique_ptr<Solver::ConstraintProjector> projector = std::make_unique<Solver::ConstraintProjector>(std::vector<Solver::Constraint*>({attachment_constraint.get()}), _sim->dt());

    int index = _solver->addConstraintProjector(std::move(projector));

    XPBDAttachmentConstraint xpbd_attachment_constraint;
    xpbd_attachment_constraint.constraint = std::move(attachment_constraint);
    xpbd_attachment_constraint.projector_index = index;

    _attachment_constraints.push_back(std::move(xpbd_attachment_constraint));
}

void XPBDMeshObject::clearAttachmentConstraints()
{
    for (const auto& c : _attachment_constraints)
    {
        _solver->removeConstraintProjector(c.projector_index);
    }

    _attachment_constraints.clear();
}

void XPBDMeshObject::_calculatePerVertexQuantities()
=======
template<typename SolverType, typename... ConstraintTypes>
void XPBDMeshObject<SolverType, TypeList<ConstraintTypes...>>::_calculatePerVertexQuantities()
>>>>>>> 77af48a6
{
    // calculate masses for each vertex
    _vertex_masses.resize(_mesh->numVertices());
    _vertex_inv_masses.resize(_mesh->numVertices());
    _vertex_volumes.resize(_mesh->numVertices());
    _vertex_attached_elements.resize(_mesh->numVertices());
    _is_fixed_vertex.resize(_mesh->numVertices());
    for (int i = 0; i < tetMesh()->numElements(); i++)
    {
        const Eigen::Vector4i& element = tetMesh()->element(i);
        // compute volume from X
        const Real volume = tetMesh()->elementVolume(i);
        // _vols(i) = vol;

        // compute mass of element
        const Real element_mass = volume * _material.density();
        // add mass contribution of element to each of its vertices
        _vertex_masses[element[0]] += element_mass/4.0;
        _vertex_masses[element[1]] += element_mass/4.0;
        _vertex_masses[element[2]] += element_mass/4.0;
        _vertex_masses[element[3]] += element_mass/4.0;

        // add volume contribution of element to each of its vertices
        _vertex_volumes[element[0]] += volume/4.0;
        _vertex_volumes[element[1]] += volume/4.0;
        _vertex_volumes[element[2]] += volume/4.0;
        _vertex_volumes[element[3]] += volume/4.0;

        // increment number of elements attached to each vertex in this element
        _vertex_attached_elements[element[0]]++;
        _vertex_attached_elements[element[1]]++;
        _vertex_attached_elements[element[2]]++;
        _vertex_attached_elements[element[3]]++;
    }

    // calculate inverse masses
    for (int i = 0; i < _mesh->numVertices(); i++)
    {
        _vertex_inv_masses[i] = 1.0 / _vertex_masses[i];
        _is_fixed_vertex[i] = false;
    } 
}

template<typename SolverType, typename... ConstraintTypes>
void XPBDMeshObject<SolverType, TypeList<ConstraintTypes...>>::_createElasticConstraints()
{
    // TODO: think about this... we need to resize each vector initially so that pointers to constraints are still valid...
    // alternative: use vector unique_ptr<Constraint> 
    // std::cout << "reserving " << tetMesh()->numElements() << " for elastic constraints..." << std::endl;
    _constraints.template reserve<Solver::HydrostaticConstraint>(tetMesh()->numElements());
    _constraints.template reserve<Solver::DeviatoricConstraint>(tetMesh()->numElements());
    // std::cout << "reserving " << _mesh->numFaces() << " for collision constraints..." << std::endl;
    _constraints.template reserve<Solver::StaticDeformableCollisionConstraint>(_mesh->numFaces());
    _constraints.template reserve<Solver::RigidDeformableCollisionConstraint>(_mesh->numFaces());

    // create constraint(s) for each element
    for (int i = 0; i < tetMesh()->numElements(); i++)
    {
        const Eigen::Vector4i element = tetMesh()->element(i);
        const int v0 = element[0];
        const int v1 = element[1];
        const int v2 = element[2];
        const int v3 = element[3];

        Real* v0_ptr = _mesh->vertexPointer(v0);
        Real* v1_ptr = _mesh->vertexPointer(v1);
        Real* v2_ptr = _mesh->vertexPointer(v2);
        Real* v3_ptr = _mesh->vertexPointer(v3);

        Real m0 = vertexMass(v0);
        Real m1 = vertexMass(v1);
        Real m2 = vertexMass(v2);
        Real m3 = vertexMass(v3);
        // if (std::holds_alternative<XPBDMeshObjectConstraintConfigurations::StableNeohookean>(_constraint_type))
        if constexpr (std::is_same_v<typename SolverType::projector_type_list, XPBDMeshObjectConstraintConfigurations::StableNeohookean::projector_type_list>)
        {
            Solver::HydrostaticConstraint& hyd_constraint = 
                _constraints.template emplace_back<Solver::HydrostaticConstraint>(v0, v0_ptr, m0, v1, v1_ptr, m1, v2, v2_ptr, m2, v3, v3_ptr, m3, _material);
            Solver::DeviatoricConstraint& dev_constraint = 
                _constraints.template emplace_back<Solver::DeviatoricConstraint>(v0, v0_ptr, m0, v1, v1_ptr, m1, v2, v2_ptr, m2, v3, v3_ptr, m3, _material);
            
            // TODO: support separate constraints - maybe though SeparateConstraintProjector class?.
            _solver.addConstraintProjector(_sim->dt(), &hyd_constraint);
            _solver.addConstraintProjector(_sim->dt(), &dev_constraint);
            // _solver.addConstraintProjector(_sim->dt(), projector_options, &dev_constraint, &hyd_constraint);
            
        }
        // else if (std::holds_alternative<XPBDMeshObjectConstraintConfigurations::StableNeohookeanCombined>(_constraint_type))
        if constexpr (std::is_same_v<typename SolverType::projector_type_list, XPBDMeshObjectConstraintConfigurations::StableNeohookeanCombined::projector_type_list>)
        {
            Solver::HydrostaticConstraint& hyd_constraint = 
                _constraints.template emplace_back<Solver::HydrostaticConstraint>(v0, v0_ptr, m0, v1, v1_ptr, m1, v2, v2_ptr, m2, v3, v3_ptr, m3, _material);
            Solver::DeviatoricConstraint& dev_constraint = 
                _constraints.template emplace_back<Solver::DeviatoricConstraint>(v0, v0_ptr, m0, v1, v1_ptr, m1, v2, v2_ptr, m2, v3, v3_ptr, m3, _material);

            _solver.addConstraintProjector(_sim->dt(), &dev_constraint, &hyd_constraint);
        }
    }
}

template<typename SolverType, typename... ConstraintTypes>
std::string XPBDMeshObject<SolverType, TypeList<ConstraintTypes...>>::toString(const int indent) const
{
    // TODO: complete toString
    return Object::toString(indent+1);
}

template<typename SolverType, typename... ConstraintTypes>
void XPBDMeshObject<SolverType, TypeList<ConstraintTypes...>>::update()
{
    // set _x_prev to be ready for the next substep
    _previous_vertices = _mesh->vertices();

    _movePositionsInertially();
    _projectConstraints();
}

template<typename SolverType, typename... ConstraintTypes>
void XPBDMeshObject<SolverType, TypeList<ConstraintTypes...>>::_movePositionsInertially()
{
    const Real dt = _sim->dt();
    // move vertices according to their velocity
    _mesh->moveSeparate(dt*_vertex_velocities);
    // external forces (right now just gravity, which acts in -z direction)
    for (int i = 0; i < _mesh->numVertices(); i++)
    {
        const Real dz = -_sim->gAccel() * dt * dt;
        _mesh->displaceVertex(i, Vec3r(0, 0, dz));
    }
}

template<typename SolverType, typename... ConstraintTypes>
void XPBDMeshObject<SolverType, TypeList<ConstraintTypes...>>::_projectConstraints()
{
    _solver.solve();

    // TODO: update collision constraints unused
    // for (auto& c : _collision_constraints)
    // {
    //     if (_solver->constraintProjectors()[c.projector_index]->lambda()[0] != 0)
    //     {
    //         c.num_steps_unused = 0;
    //     }
    //     else
    //     {
    //         c.num_steps_unused++;
    //     }
    // }

    // TODO: remove
    for (int i = 0; i < _mesh->numVertices(); i++)
    {
        const Vec3r& v = _mesh->vertex(i);
        if (v[2] < 0)
        {
            _mesh->setVertex(i, Vec3r(v[0], v[1], 0));
        }
    }

}

template<typename SolverType, typename... ConstraintTypes>
void XPBDMeshObject<SolverType, TypeList<ConstraintTypes...>>::velocityUpdate()
{
<<<<<<< HEAD
    _solver->solveCollisionConstraints();
    // apply frictional forces
    // we do this in the velocity update (i.e. after update() is finished) to ensure that all objects have had their constraints projected already
    for (const auto& c : _collision_constraints)
    {
        const double lam = _solver->constraintProjectors()[c.projector_index]->lambda()[0];
        // only apply friction forces for this constraint if it was active (i.e. lambda > 0)
        // if it was "inactive", there was no penetration and thus no contact and thus no friction
        if (lam > 0)
        {
            // c.constraint->applyFriction(lam, _material.muS(), _material.muK());
        }
    }

    // put each fixed vertex back to where it was
    // TODO: is this where this should go?
    for (int i = 0; i < _mesh->numVertices(); i++)
    {
        if (_is_fixed_vertex[i])
        {
            _mesh->setVertex(i, _previous_vertices.col(i));
        }
    }
=======
    // TODO: apply frictional forces
    // we do this in the velocity update (i.e. after update() is finished) to ensure that all objects have had their constraints projected already
    // for (const auto& c : _collision_constraints)
    // {
    //     const Real lam = _solver->constraintProjectors()[c.projector_index]->lambda()[0];
    //     // only apply friction forces for this constraint if it was active (i.e. lambda > 0)
    //     // if it was "inactive", there was no penetration and thus no contact and thus no friction
    //     if (lam > 0)
    //     {
    //         c.constraint->applyFriction(lam, _material.muS(), _material.muK());
    //     }
    // }
>>>>>>> 77af48a6

    const Geometry::Mesh::VerticesMat& cur_vertices = _mesh->vertices();
    // velocities are simply (cur_pos - last_pos) / deltaT
    _vertex_velocities = (cur_vertices - _previous_vertices) / _sim->dt();
}

#ifdef HAVE_CUDA

template<typename SolverType, typename... ConstraintTypes>
void XPBDMeshObject<SolverType, TypeList<ConstraintTypes...>>::createGPUResource()
{
    if (!_gpu_resource)
    {
        _gpu_resource = std::make_unique<Sim::XPBDMeshObjectGPUResource>(this);
        _gpu_resource->allocate();
    }
}

template<typename SolverType, typename... ConstraintTypes>
XPBDMeshObjectGPUResource* XPBDMeshObject<SolverType, TypeList<ConstraintTypes...>>::gpuResource()
{
    assert(_gpu_resource);
    // TODO: see if we can remove this dynamic_cast somehow
    return dynamic_cast<XPBDMeshObjectGPUResource*>(_gpu_resource.get());
}

template<typename SolverType, typename... ConstraintTypes>
const XPBDMeshObjectGPUResource* XPBDMeshObject<SolverType, TypeList<ConstraintTypes...>>::gpuResource() const
{
    assert(_gpu_resource);
    // TODO: see if we can remove this dynamic_cast somehow
    return dynamic_cast<const XPBDMeshObjectGPUResource*>(_gpu_resource.get());
}
#endif

#include "common/XPBDTypedefs.hpp"
// instantiate templates

// First attempt at automating template instantation - didn't work, bunch of linker errors.

// // Helper to instantiate XPBDMeshObject
// template<typename SolverType, typename ConstraintsTypeList>
// struct XPBDMeshObjectInstantiator
// {
//     // static constexpr void instantiate()
//     // {
//     //     // INSTANTIATE_XPBDMESHOBJECT(SolverType, ConstraintsTypeList);
//     //     return (void)sizeof
//     // }
//     // static constexpr int dummy = sizeof(XPBDMeshObject<SolverType, ConstraintsTypeList>);
//     inline static constexpr int __attribute__((used)) dummy = sizeof(XPBDMeshObject<SolverType, ConstraintsTypeList>);
// };

// template<typename SolverTypeList>
// struct InstantiateXPBDMeshObjectsFromSolverType;

// template<typename ...SolverTypes>
// struct InstantiateXPBDMeshObjectsFromSolverType<TypeList<SolverTypes...>>
// {
//     // static constexpr void instantiate()
//     // {
//     //     (XPBDMeshObjectInstantiator<SolverTypes, typename SolverTypes::constraint_type_list>::instantiate(), ...);
//     // }
//     // using expand = int[];
//     // inline static constexpr expand __attribute__((used)) dummy = {
//     //     (XPBDMeshObjectInstantiator<SolverTypes, typename SolverTypes::constraint_type_list>::dummy, 0)...
//     // };
//     std::tuple<XPBDMeshObject<SolverTypes, typename SolverTypes::constraint_type_list>...> unused;
// };

// template<typename ConstraintConfigTypeList>
// struct InstantiateAllXPBDMeshObjects;

// template<typename ...ConstraintConfigs>
// struct InstantiateAllXPBDMeshObjects<TypeList<ConstraintConfigs...>>
// {
//     // static constexpr void instantiate()
//     // {
//     //     (InstantiateXPBDMeshObjectsFromSolverType<typename XPBDMeshObjectSolverTypes<typename ConstraintConfigs::projector_type_list>::type_list>::instantiate(), ...);
//     // }
//     // using expand = int[];
//     // inline static constexpr expand __attribute__((used)) dummy = {
//     //     (InstantiateXPBDMeshObjectsFromSolverType<typename XPBDMeshObjectSolverTypes<typename ConstraintConfigs::projector_type_list>::type_list>::dummy[0], 0)...
//     // };
//     std::tuple<InstantiateXPBDMeshObjectsFromSolverType<typename XPBDMeshObjectSolverTypes<typename ConstraintConfigs::projector_type_list>::type_list>...> unused;
// };

// // inline constexpr int __attribute__((used)) enusre_instantiation = InstantiateAllXPBDMeshObjects<XPBDMeshObjectConstraintConfigurations::type_list>::dummy[0];
// // InstantiateAllXPBDMeshObjects<typename XPBDMeshObjectConstraintConfigurations::type_list>::instantiate();
// template struct InstantiateAllXPBDMeshObjects<typename XPBDMeshObjectConstraintConfigurations::type_list>;


// TODO: find a way to automate this!
using SolverTypesStableNeohookean = XPBDObjectSolverTypes<XPBDMeshObjectConstraintConfigurations::StableNeohookean::projector_type_list>;
using SolverTypesStableNeohookeanCombined = XPBDObjectSolverTypes<XPBDMeshObjectConstraintConfigurations::StableNeohookeanCombined::projector_type_list>;
using StableNeohookeanConstraints = XPBDMeshObjectConstraintConfigurations::StableNeohookean::constraint_type_list;
using StableNeohookeanCombinedConstraints = XPBDMeshObjectConstraintConfigurations::StableNeohookeanCombined::constraint_type_list;

// Stable Neohookean constraint config
template class XPBDMeshObject<SolverTypesStableNeohookean::GaussSeidel, StableNeohookeanConstraints>;
template class XPBDMeshObject<SolverTypesStableNeohookean::Jacobi, StableNeohookeanConstraints>;
template class XPBDMeshObject<SolverTypesStableNeohookean::ParallelJacobi, StableNeohookeanConstraints>;

// Stable Neohookean Combined constraint config
template class XPBDMeshObject<SolverTypesStableNeohookeanCombined::GaussSeidel, StableNeohookeanCombinedConstraints>;
template class XPBDMeshObject<SolverTypesStableNeohookeanCombined::Jacobi, StableNeohookeanCombinedConstraints>;
template class XPBDMeshObject<SolverTypesStableNeohookeanCombined::ParallelJacobi, StableNeohookeanCombinedConstraints>;

using FirstOrderSolverTypesStableNeohookean = FirstOrderXPBDObjectSolverTypes<FirstOrderXPBDMeshObjectConstraintConfigurations::StableNeohookean::projector_type_list>;
using FirstOrderSolverTypesStableNeohookeanCombined = FirstOrderXPBDObjectSolverTypes<FirstOrderXPBDMeshObjectConstraintConfigurations::StableNeohookeanCombined::projector_type_list>;
using FirstOrderStableNeohookeanConstraints = FirstOrderXPBDMeshObjectConstraintConfigurations::StableNeohookean::constraint_type_list;
using FirstOrderStableNeohookeanCombinedConstraints = FirstOrderXPBDMeshObjectConstraintConfigurations::StableNeohookeanCombined::constraint_type_list;
template class XPBDMeshObject<FirstOrderSolverTypesStableNeohookean::GaussSeidel, FirstOrderStableNeohookeanConstraints>;
template class XPBDMeshObject<FirstOrderSolverTypesStableNeohookean::Jacobi, FirstOrderStableNeohookeanConstraints>;
template class XPBDMeshObject<FirstOrderSolverTypesStableNeohookean::ParallelJacobi, FirstOrderStableNeohookeanConstraints>;

template class XPBDMeshObject<FirstOrderSolverTypesStableNeohookeanCombined::GaussSeidel, FirstOrderStableNeohookeanCombinedConstraints>;
template class XPBDMeshObject<FirstOrderSolverTypesStableNeohookeanCombined::Jacobi, FirstOrderStableNeohookeanCombinedConstraints>;
template class XPBDMeshObject<FirstOrderSolverTypesStableNeohookeanCombined::ParallelJacobi, FirstOrderStableNeohookeanCombinedConstraints>;
// CTAD
// template<typename SolverType, typename ...ConstraintTypes> XPBDMeshObject(TypeList<ConstraintTypes...>, const Simulation*, const XPBDMeshObjectConfig* config)
//     -> XPBDMeshObject<SolverType, TypeList<ConstraintTypes...>>;

Eigen::Vector3d XPBDMeshObject::elasticForceAtVertex(int index)
{
    // get elements attached to the vertex in the mesh
    const std::vector<int> _attached_elements = tetMesh()->attachedElementsToVertex(index);
    Eigen::Vector3d total_force = Eigen::Vector3d::Zero();
    for (const auto& elem_index : _attached_elements)
    {
        total_force += _elastic_constraints[2*elem_index]->elasticForce(index);
        total_force += _elastic_constraints[2*elem_index+1]->elasticForce(index);
    }

    std::cout << "Total elastic force at vertex: " << total_force[0] << ", " << total_force[1] << ", " << total_force[2] << std::endl;

    return total_force;
}

} // namespace Sim<|MERGE_RESOLUTION|>--- conflicted
+++ resolved
@@ -1,17 +1,6 @@
 #include "simobject/XPBDMeshObject.hpp"
 #include "simobject/RigidObject.hpp"
 #include "simulation/Simulation.hpp"
-<<<<<<< HEAD
-#include "solver/XPBDGaussSeidelSolver.hpp"
-#include "solver/StaticDeformableCollisionConstraint.hpp"
-#include "solver/RigidDeformableCollisionConstraint.hpp"
-#include "solver/RigidBodyConstraintProjector.hpp"
-#include "solver/HydrostaticConstraint.hpp"
-#include "solver/DeviatoricConstraint.hpp"
-#include "solver/AttachmentConstraint.hpp"
-#include "solver/ConstraintProjectorDecorator.hpp"
-#include "solver/CombinedNeohookeanConstraintProjector.hpp"
-=======
 
 #include "solver/xpbd_solver/XPBDGaussSeidelSolver.hpp"
 #include "solver/xpbd_solver/XPBDJacobiSolver.hpp"
@@ -23,7 +12,6 @@
 #include "solver/xpbd_projector/CombinedConstraintProjector.hpp"
 #include "solver/xpbd_projector/ConstraintProjector.hpp"
 #include "solver/xpbd_projector/RigidBodyConstraintProjector.hpp"
->>>>>>> 77af48a6
 #include "utils/MeshUtils.hpp"
 
 #ifdef HAVE_CUDA
@@ -200,37 +188,29 @@
     // TODO: implement (actually I don't think this is used, but it might be in the future)
 }
 
-<<<<<<< HEAD
-void XPBDMeshObject::addAttachmentConstraint(int v_ind, const Eigen::Vector3d* attach_pos_ptr, const Eigen::Vector3d& attachment_offset)
-{
-    std::unique_ptr<Solver::AttachmentConstraint> attachment_constraint = std::make_unique<Solver::AttachmentConstraint>(this, v_ind, attach_pos_ptr, attachment_offset);
-    // std::unique_ptr<Solver::Constraint> vec = 
-    std::unique_ptr<Solver::ConstraintProjector> projector = std::make_unique<Solver::ConstraintProjector>(std::vector<Solver::Constraint*>({attachment_constraint.get()}), _sim->dt());
-
-    int index = _solver->addConstraintProjector(std::move(projector));
-
-    XPBDAttachmentConstraint xpbd_attachment_constraint;
-    xpbd_attachment_constraint.constraint = std::move(attachment_constraint);
-    xpbd_attachment_constraint.projector_index = index;
-
-    _attachment_constraints.push_back(std::move(xpbd_attachment_constraint));
-}
-
-void XPBDMeshObject::clearAttachmentConstraints()
-{
-    for (const auto& c : _attachment_constraints)
-    {
-        _solver->removeConstraintProjector(c.projector_index);
-    }
-
-    _attachment_constraints.clear();
-}
-
-void XPBDMeshObject::_calculatePerVertexQuantities()
-=======
+template<typename SolverType, typename... ConstraintTypes>
+void XPBDMeshObject<SolverType, TypeList<ConstraintTypes...>>::addAttachmentConstraint(int v_ind, const Vec3r* attach_pos_ptr, const Vec3r& attachment_offset)
+{
+    Real* v_ptr = _mesh->vertexPointer(v_ind);
+    Real mass = vertexMass(v_ind);
+
+    Solver::AttachmentConstraint& attachment_constraint = 
+        _constraints.template emplace_back<Solver::AttachmentConstraint>(v_ind, v_ptr, mass, attach_pos_ptr, attachment_offset);
+    
+    _solver.addConstraintProjector(_sim->dt(), &attachment_constraint);
+}
+
+template<typename SolverType, typename... ConstraintTypes>
+void XPBDMeshObject<SolverType, TypeList<ConstraintTypes...>>::clearAttachmentConstraints()
+{
+    using AttachmentConstraintProjType = Solver::ConstraintProjector<SolverType::is_first_order, Solver::AttachmentConstraint>;
+    _solver.template clearProjectorsOfType<AttachmentConstraintProjType>();
+
+    _constraints.template clear<Solver::AttachmentConstraint>();
+}
+
 template<typename SolverType, typename... ConstraintTypes>
 void XPBDMeshObject<SolverType, TypeList<ConstraintTypes...>>::_calculatePerVertexQuantities()
->>>>>>> 77af48a6
 {
     // calculate masses for each vertex
     _vertex_masses.resize(_mesh->numVertices());
@@ -285,6 +265,8 @@
     // std::cout << "reserving " << _mesh->numFaces() << " for collision constraints..." << std::endl;
     _constraints.template reserve<Solver::StaticDeformableCollisionConstraint>(_mesh->numFaces());
     _constraints.template reserve<Solver::RigidDeformableCollisionConstraint>(_mesh->numFaces());
+
+    _constraints.template reserve<Solver::AttachmentConstraint>(_mesh->numVertices());
 
     // create constraint(s) for each element
     for (int i = 0; i < tetMesh()->numElements(); i++)
@@ -395,31 +377,6 @@
 template<typename SolverType, typename... ConstraintTypes>
 void XPBDMeshObject<SolverType, TypeList<ConstraintTypes...>>::velocityUpdate()
 {
-<<<<<<< HEAD
-    _solver->solveCollisionConstraints();
-    // apply frictional forces
-    // we do this in the velocity update (i.e. after update() is finished) to ensure that all objects have had their constraints projected already
-    for (const auto& c : _collision_constraints)
-    {
-        const double lam = _solver->constraintProjectors()[c.projector_index]->lambda()[0];
-        // only apply friction forces for this constraint if it was active (i.e. lambda > 0)
-        // if it was "inactive", there was no penetration and thus no contact and thus no friction
-        if (lam > 0)
-        {
-            // c.constraint->applyFriction(lam, _material.muS(), _material.muK());
-        }
-    }
-
-    // put each fixed vertex back to where it was
-    // TODO: is this where this should go?
-    for (int i = 0; i < _mesh->numVertices(); i++)
-    {
-        if (_is_fixed_vertex[i])
-        {
-            _mesh->setVertex(i, _previous_vertices.col(i));
-        }
-    }
-=======
     // TODO: apply frictional forces
     // we do this in the velocity update (i.e. after update() is finished) to ensure that all objects have had their constraints projected already
     // for (const auto& c : _collision_constraints)
@@ -432,11 +389,27 @@
     //         c.constraint->applyFriction(lam, _material.muS(), _material.muK());
     //     }
     // }
->>>>>>> 77af48a6
 
     const Geometry::Mesh::VerticesMat& cur_vertices = _mesh->vertices();
     // velocities are simply (cur_pos - last_pos) / deltaT
     _vertex_velocities = (cur_vertices - _previous_vertices) / _sim->dt();
+}
+
+template<typename SolverType, typename... ConstraintTypes>
+Vec3r XPBDMeshObject<SolverType, TypeList<ConstraintTypes...>>::elasticForceAtVertex(int index)
+{
+    // get elements attached to the vertex in the mesh
+    const std::vector<int> _attached_elements = tetMesh()->attachedElementsToVertex(index);
+    Eigen::Vector3d total_force = Eigen::Vector3d::Zero();
+    for (const auto& elem_index : _attached_elements)
+    {
+        total_force += _constraints.template get<Solver::HydrostaticConstraint>()[elem_index].elasticForce(index);
+        total_force += _constraints.template get<Solver::DeviatoricConstraint>()[elem_index].elasticForce(index);
+    }
+
+    std::cout << "Total elastic force at vertex: " << total_force[0] << ", " << total_force[1] << ", " << total_force[2] << std::endl;
+
+    return total_force;
 }
 
 #ifdef HAVE_CUDA
@@ -556,20 +529,4 @@
 // template<typename SolverType, typename ...ConstraintTypes> XPBDMeshObject(TypeList<ConstraintTypes...>, const Simulation*, const XPBDMeshObjectConfig* config)
 //     -> XPBDMeshObject<SolverType, TypeList<ConstraintTypes...>>;
 
-Eigen::Vector3d XPBDMeshObject::elasticForceAtVertex(int index)
-{
-    // get elements attached to the vertex in the mesh
-    const std::vector<int> _attached_elements = tetMesh()->attachedElementsToVertex(index);
-    Eigen::Vector3d total_force = Eigen::Vector3d::Zero();
-    for (const auto& elem_index : _attached_elements)
-    {
-        total_force += _elastic_constraints[2*elem_index]->elasticForce(index);
-        total_force += _elastic_constraints[2*elem_index+1]->elasticForce(index);
-    }
-
-    std::cout << "Total elastic force at vertex: " << total_force[0] << ", " << total_force[1] << ", " << total_force[2] << std::endl;
-
-    return total_force;
-}
-
 } // namespace Sim