#include "simulation/TissueGraspingSimulation.hpp"
#include "utils/MeshUtils.hpp"

#include "solver/XPBDSolver.hpp"

namespace Sim
{

TissueGraspingSimulation::TissueGraspingSimulation(const std::string& config_filename)
    : Simulation()
{
    // create a more specialized config object specifically for BeamStretchSimulations
    _config = std::make_unique<TissueGraspingSimulationConfig>(YAML::LoadFile(config_filename));

    // initialize quantities using config object
    _init();

    _last_mesh_write_time = 10000;
    _write_mesh = false;

    // extract the stretch velocity and time from the config object
    TissueGraspingSimulationConfig* tissue_grasping_simulation_config = dynamic_cast<TissueGraspingSimulationConfig*>(_config.get());
    _grasp_size = tissue_grasping_simulation_config->graspSize().value();
    _z_scaling = tissue_grasping_simulation_config->zScaling().value();
    _input_device = tissue_grasping_simulation_config->inputDevice().value();
    _fixed_faces_filename = tissue_grasping_simulation_config->fixedFacesFilename();

    _grasp_tip_rotation = Mat3r::Identity();

    if (_input_device == SimulationInputDevice::HAPTIC)
    {
        std::cout << BOLD << "Initializing haptic device..." << RST << std::endl;
        _haptic_device_manager = std::make_unique<HapticDeviceManager>();
    }

    // _out_file << "Tissue Grasping Simulation" << std::endl;
}

void TissueGraspingSimulation::setup()
{
    _write_mesh = true;
    _last_mesh_write_time = 0;

    Simulation::setup();

    // _viewer->enableMouseInteraction(false);
    
<<<<<<< HEAD
    // _grasp_tip = std::make_shared<RigidMeshObject>("grasp_tip", "../resource/general/Sphere_Cursor.stl");
    // _grasp_tip->moveTo(Eigen::Vector3d(0,0,0));
    // _grasp_tip->resize(_grasp_size);
    // addObject(_grasp_tip);
=======
    _grasp_tip = std::make_shared<RigidMeshObject>("grasp_tip", "../resource/general/Sphere_Cursor.stl");
    _grasp_tip->moveTo(Vec3r(0,0,0));
    _grasp_tip->resize(_grasp_size);
    addObject(_grasp_tip);
>>>>>>> 77af48a6

    // _out_file << toString() << std::endl;

    for (auto& obj : _objects)
    {
        if (XPBDMeshObject* xpbd_obj = dynamic_cast<XPBDMeshObject*>(obj.get()))
        {
            _tissue_obj = xpbd_obj;
            break;
        }
    }
    
<<<<<<< HEAD
    assert(_tissue_obj);
=======
    assert(_tissue_block);

    // change camera orientation to 45 degrees looking down at the block of tissue

    // _tissue_block->fixVerticesWithMinZ();

    // Vec3r min_coords = _tissue_block->bboxMinCoords();
    // Vec3r max_coords = _tissue_block->bboxMaxCoords();
    // unsigned v1 = _tissue_block->getClosestSurfaceVertex(min_coords(0), min_coords(1), min_coords(2));
    // unsigned v2 = _tissue_block->getClosestSurfaceVertex(min_coords(0), max_coords(1), min_coords(2));
    // unsigned v3 = _tissue_block->getClosestSurfaceVertex(max_coords(0), max_coords(1), min_coords(2));
    // unsigned v4 = _tissue_block->getClosestSurfaceVertex(max_coords(0), min_coords(1), min_coords(2));
    // unsigned v5 = _tissue_block->getClosestSurfaceVertex(min_coords(0), min_coords(1), max_coords(2));
    // unsigned v6 = _tissue_block->getClosestSurfaceVertex(min_coords(0), max_coords(1), max_coords(2));
    // unsigned v7 = _tissue_block->getClosestSurfaceVertex(max_coords(0), max_coords(1), max_coords(2));
    // unsigned v8 = _tissue_block->getClosestSurfaceVertex(max_coords(0), min_coords(1), max_coords(2));
    // _tissue_block->fixVertex(v1);
    // _tissue_block->fixVertex(v2);
    // _tissue_block->fixVertex(v3);
    // _tissue_block->fixVertex(v4);
    // _tissue_block->fixVertex(v5);
    // _tissue_block->fixVertex(v6);
    // _tissue_block->fixVertex(v7);
    // _tissue_block->fixVertex(v8);

    // _fixOutsideSurface();
>>>>>>> 77af48a6

    if (_fixed_faces_filename.has_value())
    {
        std::set<unsigned> vertices = MeshUtils::verticesFromFixedFacesFile(_fixed_faces_filename.value());
        for (const auto& v : vertices)
        {
            _tissue_obj->fixVertex(v);
        }
    }

    /** Hack! Hard-coded. Uncomment for tissue pull. */
    // fix left-most third of bottom face
    // Real smallest_edge_length = _tissue_block->smallestEdgeLength();
    // const Vec3r& min_coords = _tissue_block->bboxMinCoords();
    // const Vec3r& max_coords = _tissue_block->bboxMaxCoords();
    // int x_steps = static_cast<int>((max_coords(0) - min_coords(0)) / smallest_edge_length) + 1;
    // int y_steps = static_cast<int>((max_coords(1) - min_coords(1)) / smallest_edge_length) + 1;

    // // top and bottom surfaces (XY plane)
    // for (int xi = 0; xi < x_steps; xi++)
    // {
    //     for (int yi = 0; yi < y_steps/3; yi++)
    //     {
    //         Real x = xi*smallest_edge_length + min_coords(0);
    //         Real y = yi*smallest_edge_length + min_coords(1);
    //         unsigned v1 = _tissue_block->getClosestSurfaceVertex(x, y, min_coords(2));
    //         _tissue_block->fixVertex(v1);
    //     }
    // }
    



    // _out_file << _tissue_obj->toString(0) << std::endl;
    
}

void TissueGraspingSimulation::_updateGraphics()
{   
    // if (_input_device == SimulationInputDevice::HAPTIC)
    // {
    //     if (!_grasping && _haptic_device_manager->button1Pressed())
    //         _toggleTissueGrasping();
    //     else if (_grasping && !_haptic_device_manager->button1Pressed())
    //         _toggleTissueGrasping();

<<<<<<< HEAD
    //     const Eigen::Vector3d haptic_position = _haptic_device_manager->position()/500;
        
    //     const Eigen::Vector3d old_tip_position = _grasp_tip_position;
    //     _grasp_tip_position = _transformInputPosition(haptic_position);
=======
        const Vec3r haptic_position = _haptic_device_manager->position()/500;
        
        const Vec3r old_tip_position = _grasp_tip_position;
        _grasp_tip_position = _transformInputPosition(haptic_position);
>>>>>>> 77af48a6

    //     // std::cout << "Position: " << _grasp_tip_position(0) << ", " << _grasp_tip_position(1) << ", " << _grasp_tip_position(2) << std::endl;
        
<<<<<<< HEAD
    //     Eigen::Matrix3d camera_rotation;
    //     // easy3d::vec3 view_dir_easy3d = _viewer->camera()->viewDirection();
    //     // easy3d::vec3 up_vec_easy3d = _viewer->camera()->upVector();
    //     // easy3d::vec3 right_vec_easy3d = -_viewer->camera()->rightVector();
    //     // Eigen::Vector3d view_dir(view_dir_easy3d[0], view_dir_easy3d[1], view_dir_easy3d[2]);
    //     // Eigen::Vector3d up_vec(up_vec_easy3d[0], up_vec_easy3d[1], up_vec_easy3d[2]);
    //     // Eigen::Vector3d right_vec(right_vec_easy3d[0], right_vec_easy3d[1], right_vec_easy3d[2]);
    //     Eigen::Vector3d view_dir = _graphics_scene->cameraViewDirection();
    //     Eigen::Vector3d up_vec = _graphics_scene->cameraUpDirection();
    //     Eigen::Vector3d right_vec = _graphics_scene->cameraRightDirection(); 
=======
        Mat3r camera_rotation;
        // easy3d::vec3 view_dir_easy3d = _viewer->camera()->viewDirection();
        // easy3d::vec3 up_vec_easy3d = _viewer->camera()->upVector();
        // easy3d::vec3 right_vec_easy3d = -_viewer->camera()->rightVector();
        // Vec3r view_dir(view_dir_easy3d[0], view_dir_easy3d[1], view_dir_easy3d[2]);
        // Vec3r up_vec(up_vec_easy3d[0], up_vec_easy3d[1], up_vec_easy3d[2]);
        // Vec3r right_vec(right_vec_easy3d[0], right_vec_easy3d[1], right_vec_easy3d[2]);
        Vec3r view_dir = _graphics_scene->cameraViewDirection();
        Vec3r up_vec = _graphics_scene->cameraUpDirection();
        Vec3r right_vec = _graphics_scene->cameraRightDirection(); 
>>>>>>> 77af48a6
        
    //     camera_rotation.row(0) = right_vec;
    //     camera_rotation.row(1) = up_vec;
    //     camera_rotation.row(2) = view_dir;

<<<<<<< HEAD
    //     const Eigen::Matrix3d haptic_orientation = camera_rotation*_haptic_device_manager->orientation();

    //     _grasp_tip->moveTo(_grasp_tip_position);
    //     Eigen::Matrix3d rot_transpose = _grasp_tip_rotation.transpose();
    //     // _grasp_tip->rotate(rot_transpose);
    //     // _grasp_tip->rotate(haptic_orientation);
=======
        const Mat3r haptic_orientation = camera_rotation*_haptic_device_manager->orientation();

        _grasp_tip->moveTo(_grasp_tip_position);
        Mat3r rot_transpose = _grasp_tip_rotation.transpose();
        // _grasp_tip->rotate(rot_transpose);
        // _grasp_tip->rotate(haptic_orientation);
>>>>>>> 77af48a6

    //     _grasp_tip_rotation = haptic_orientation;

<<<<<<< HEAD
    //     for (const auto& vd : _grasped_vertex_drivers)
    //     {
    //         Eigen::Vector3d new_position = vd->position() + (_grasp_tip_position-old_tip_position);
    //         const double dist_from_grasp_tip = (new_position - _grasp_tip_position).norm();
    //         if (dist_from_grasp_tip > _grasp_size*0.25)
    //         {
    //             const Eigen::Vector3d dir = (_grasp_tip_position - new_position).normalized();
    //             new_position += dir*(dist_from_grasp_tip - _grasp_size*0.25);
    //         }
    //         vd->setPosition(new_position);
    //     }
    // }
=======
        for (const auto& vd : _grasped_vertex_drivers)
        {
            Vec3r new_position = vd->position() + (_grasp_tip_position-old_tip_position);
            const Real dist_from_grasp_tip = (new_position - _grasp_tip_position).norm();
            if (dist_from_grasp_tip > _grasp_size*0.25)
            {
                const Vec3r dir = (_grasp_tip_position - new_position).normalized();
                new_position += dir*(dist_from_grasp_tip - _grasp_size*0.25);
            }
            vd->setPosition(new_position);
        }
    }
>>>>>>> 77af48a6

    Simulation::_updateGraphics();
}

void TissueGraspingSimulation::_timeStep()
{
    if (_time - _last_mesh_write_time >= 3.33e-2 && _write_mesh)
    {
        // std::ofstream obj_file("../output/mesh_output/mesh_" + std::to_string(_time) + ".obj");
        // if (obj_file.is_open())
        // {
        //     MeshObject::VerticesMat verts = _tissue_block->vertices();
        //     for (const auto& v : verts.rowwise())
        //     {
        //         obj_file << "v " << v << std::endl;
        //     }
            
        //     MeshObject::FacesMat faces = _tissue_block->faces();
        //     for (const auto& f : faces.rowwise())
        //     {
        //         obj_file << "f " << f(0)+1 << " " << f(1)+1 << " " << f(2)+1 << std::endl;
        //     }
        // }

        _last_mesh_write_time = _time;
    }

    Simulation::_timeStep();
}

<<<<<<< HEAD
void TissueGraspingSimulation::notifyMouseButtonPressed(int button, int action, int modifiers)
=======
void TissueGraspingSimulation::printInfo() const
{
    // std::cout << "Button1: " << _haptic_device_manager->button1Pressed() << "\tButton 2: " << _haptic_device_manager->button2Pressed() << std::endl;

    Real primary_residual = 0;
    Real constraint_residual = 0;
    Real dynamics_residual = 0;
    Real volume_ratio = 1;
    if (XPBDMeshObject* xpbd = dynamic_cast<XPBDMeshObject*>(_tissue_block.get()))
    {
        VecXr pres_vec = xpbd->solver()->primaryResidual();
        primary_residual = std::sqrt(pres_vec.squaredNorm() / pres_vec.rows());
        VecXr cres_vec = xpbd->solver()->constraintResidual();
        constraint_residual = std::sqrt(cres_vec.squaredNorm() / cres_vec.rows());
    }
    _out_file << _time << " " << dynamics_residual << " " << primary_residual << " " << constraint_residual << " " << volume_ratio << std::endl;
}

void TissueGraspingSimulation::notifyMouseButtonPressed(int button, int action, int /* modifiers*/)
>>>>>>> 77af48a6
{
    if (_input_device != SimulationInputDevice::MOUSE)
    {
        return;
    }

    // button = 0 ==> left mouse button
    // button = 1 ==> right mouse button
    // action = 0 ==> mouse up
    // action = 1 ==> mouse down
    
    if (button == 0 && action == 1)
    {
        // _toggleTissueGrasping();
    }

    Simulation::notifyMouseButtonPressed(button, action, modifiers);
}

void TissueGraspingSimulation::notifyMouseMoved(Real x, Real y)
{
    
    if (_input_device != SimulationInputDevice::MOUSE)
    {
        return;
    }

    bool found;
    // easy3d::vec3 mouse_pt = _viewer->point_under_pixel(x, y, found);
    Vec3r new_mouse_pos(0,0,0);
    // new_mouse_pos(0) = mouse_pt.x;
    // new_mouse_pos(1) = mouse_pt.y;
    // new_mouse_pos(2) = mouse_pt.z;

<<<<<<< HEAD
    // for (const auto& vd : _grasped_vertex_drivers)
    // {
    //     Eigen::Vector3d new_position;
    //     new_position(0) = vd->position()(0);
    //     new_position(1) = vd->position()(1);
    //     new_position(2) = vd->position()(2) - _z_scaling*(y - _mouse_pos_2d(1));
    //     vd->setPosition(new_position);
    // }
=======
    for (const auto& vd : _grasped_vertex_drivers)
    {
        Vec3r new_position;
        new_position(0) = vd->position()(0);
        new_position(1) = vd->position()(1);
        new_position(2) = vd->position()(2) - _z_scaling*(y - _mouse_pos_2d(1));
        vd->setPosition(new_position);
    }
>>>>>>> 77af48a6
    // for (const auto& vd : _grasped_vertex_drivers)
    // {
    //     vd->setPosition(new_mouse_pos);
    // }

    _mouse_pos_3d = new_mouse_pos;

    _mouse_pos_2d(0) = x;
    _mouse_pos_2d(1) = y;

    Simulation::notifyMouseMoved(x, y);
}   

void TissueGraspingSimulation::notifyKeyPressed(int key, int action, int modifiers)
{
    if (action > 0)
    {
        /** Prostate */
        // _viewer->camera()->setViewDirection(easy3d::vec3(0.0356192, 0.819275, 0.572293));
        // _viewer->camera()->setPosition(easy3d::vec3(0.00371679, -0.163586, 0.261103));
    
        /** Trachea */
        // _viewer->camera()->setPosition(easy3d::vec3(-0.00324725, -0.0680968, 1.00019));
        // easy3d::vec3 view_dir(0.105808, 0.990158, -0.0916088);
        // easy3d::vec3 pos(-0.00324725, -0.0680968, 1.00019);
        // _viewer->camera()->setPosition(pos-0*view_dir);
        // _viewer->camera()->setViewDirection(easy3d::vec3(0.105808, 0.990158, -0.0916088));
<<<<<<< HEAD
        // if (_graphics_scene)
        // {
        //     Eigen::Vector3d position(-0.00324725, -0.0680968, 1.00019);
        //     Eigen::Vector3d view_dir(0.105808, 0.990158, -0.0916088);
        //     _graphics_scene->setCameraPosition(position);
        //     _graphics_scene->setCameraViewDirection(view_dir);
        // }
=======
        if (_graphics_scene)
        {
            Vec3r position(-0.00324725, -0.0680968, 1.00019);
            Vec3r view_dir(0.105808, 0.990158, -0.0916088);
            _graphics_scene->setCameraPosition(position);
            _graphics_scene->setCameraViewDirection(view_dir);
        }
>>>>>>> 77af48a6


        /** Tissue block */
        // _viewer->camera()->setPosition(easy3d::vec3(0.660399, 0.0116081, 1.64928));
        // _viewer->camera()->setViewDirection(easy3d::vec3(-0.713113, -0.0129693, -0.70093));

        // save tissue vertices, faces, elements
        std::ofstream vertices_file("vertices_" + std::to_string(_time) + ".txt");
        if (vertices_file.is_open())
        {
            vertices_file << _tissue_block->vertices() << std::endl;
        }

        std::ofstream faces_file("faces_" + std::to_string(_time) + ".txt");
        if (faces_file.is_open())
        {
            faces_file << _tissue_block->faces() << std::endl;
        }

        std::ofstream elements_file("elements_" + std::to_string(_time) + ".txt");
        if (elements_file.is_open())
        {
            elements_file << _tissue_block->faces() << std::endl;
        }

        
    }

    Simulation::notifyKeyPressed(key, action, modifiers);
    
}

void TissueGraspingSimulation::_toggleTissueGrasping()
{
    // if (!_write_mesh)
    // {
    //     _write_mesh = true;
    //     _last_mesh_write_time = ((static_cast<int>(_time*10000 + 333 - 1) / 333) * 333) / 10000.0;
    // }
    // if (_grasping)
    // {
    //     for (const auto& vd : _grasped_vertex_drivers)
    //     {
    //         _tissue_block->removeVertexDriver(vd->vertexIndex());
    //     }
    //     _grasped_vertex_drivers.clear();

    //     _grasping = false;
    // }
    // else
    // {
    //     std::set<unsigned> vertices_to_grasp;// = _getAllVerticesInGraspingArea();
    //     if (_input_device == SimulationInputDevice::MOUSE)
    //     {
    //         unsigned v = _tissue_block->getClosestSurfaceVertex(_mouse_pos_3d(0), _mouse_pos_3d(1), _mouse_pos_3d(2));
    //         if (!_tissue_block->vertexFixed(v))
    //             vertices_to_grasp.insert(v);
    //     }
    //     if (_input_device == SimulationInputDevice::HAPTIC)
    //     {
    //         // unsigned v = _tissue_block->getClosestSurfaceVertex(_grasp_tip_position(0), _grasp_tip_position(1), _grasp_tip_position(2));
            
<<<<<<< HEAD
    //         for (int theta = 0; theta < 360; theta+=30)
    //         {
    //             for (int phi = 0; phi < 360; phi+=30)
    //             {
    //                 for (double p = 0; p < _grasp_size; p+=_grasp_size/5.0)
    //                 {
    //                     const double x = _grasp_tip_position(0) + p*std::sin(phi*M_PI/180)*std::cos(theta*M_PI/180);
    //                     const double y = _grasp_tip_position(1) + p*std::sin(phi*M_PI/180)*std::sin(theta*M_PI/180);
    //                     const double z = _grasp_tip_position(2) + p*std::cos(phi*M_PI/180);
    //                     unsigned v = _tissue_block->getClosestVertex(x, y, z);

    //                     // make sure v is inside sphere
    //                     if ((_grasp_tip_position - _tissue_block->getVertex(v)).norm() <= _grasp_size)
    //                         if (!_tissue_block->vertexFixed(v))
    //                             vertices_to_grasp.insert(v);
    //                 }
    //             }
    //         }
=======
            for (int theta = 0; theta < 360; theta+=30)
            {
                for (int phi = 0; phi < 360; phi+=30)
                {
                    for (Real p = 0; p < _grasp_size; p+=_grasp_size/5.0)
                    {
                        const Real x = _grasp_tip_position(0) + p*std::sin(phi*M_PI/180)*std::cos(theta*M_PI/180);
                        const Real y = _grasp_tip_position(1) + p*std::sin(phi*M_PI/180)*std::sin(theta*M_PI/180);
                        const Real z = _grasp_tip_position(2) + p*std::cos(phi*M_PI/180);
                        unsigned v = _tissue_block->getClosestVertex(x, y, z);

                        // make sure v is inside sphere
                        if ((_grasp_tip_position - _tissue_block->getVertex(v)).norm() <= _grasp_size)
                            if (!_tissue_block->vertexFixed(v))
                                vertices_to_grasp.insert(v);
                    }
                }
            }
>>>>>>> 77af48a6

            
    //     }
        

    //     for (const auto& v : vertices_to_grasp)
    //     {
    //         // grab middle vertex and lift it up
            
<<<<<<< HEAD
    //         Eigen::Vector3d vertex_pos = _tissue_block->getVertex(v);
=======
            Vec3r vertex_pos = _tissue_block->getVertex(v);
>>>>>>> 77af48a6


    //         std::shared_ptr<StaticVertexDriver> vd = std::make_shared<StaticVertexDriver>("tissue grasping", v, vertex_pos);
    //         _tissue_block->addVertexDriver(vd);

    //         _grasped_vertex_drivers.push_back(vd);
    //     }
        

    //     _grasping = true;
    // }
}

<<<<<<< HEAD
// std::set<unsigned> TissueGraspingSimulation::_getAllVerticesInGraspingArea()
// {
//     std::set<unsigned> vertices_to_grasp;
//     const double step = 1e-3; // some small value to capture all vertices on the top plane inside the area
//     // const double grab_size = 0.05;
=======
std::set<unsigned> TissueGraspingSimulation::_getAllVerticesInGraspingArea()
{
    std::set<unsigned> vertices_to_grasp;
    const Real step = 1e-3; // some small value to capture all vertices on the top plane inside the area
    // const Real grab_size = 0.05;
>>>>>>> 77af48a6

//     const int num_steps = _grasp_size / step;

<<<<<<< HEAD
//     const Eigen::Vector3d& min_coords = _tissue_block->bboxMinCoords();
//     const Eigen::Vector3d& max_coords = _tissue_block->bboxMaxCoords();
//     Eigen::Vector3d vertex_grab_pos({min_coords(0) + (max_coords(0)-min_coords(0))*0.5, 
//                                     min_coords(1) + (max_coords(1)-min_coords(1))*0.5,
//                                     max_coords(2)});
=======
    const Vec3r& min_coords = _tissue_block->bboxMinCoords();
    const Vec3r& max_coords = _tissue_block->bboxMaxCoords();
    Vec3r vertex_grab_pos({min_coords(0) + (max_coords(0)-min_coords(0))*0.5, 
                                    min_coords(1) + (max_coords(1)-min_coords(1))*0.5,
                                    max_coords(2)});
>>>>>>> 77af48a6
    
//     for (int i = 0; i <= num_steps; i++)
//     {
//         for (int j = 0; j <= num_steps; j++)
//         {
//             // grab middle vertex and lift it up
            
//             unsigned vertex_ind = _tissue_block->getClosestVertex(vertex_grab_pos(0) - _grasp_size/2 + i*step, vertex_grab_pos(1) - _grasp_size/2 + j*step, vertex_grab_pos(2));

//             vertices_to_grasp.insert(vertex_ind);
//         }
//     }

//     return vertices_to_grasp;
// }

Vec3r TissueGraspingSimulation::_transformInputPosition(const Vec3r& input_position)
{
    Vec4r input_position_h(input_position(0), input_position(1), input_position(2), 1);

    Eigen::Matrix4d T_OC = Eigen::Matrix4d::Identity();
    T_OC(0,0) = -1;
    T_OC(2,2) = -1;
    T_OC(2,3) = 0.2; // distance

    Vec3r view_dir_easy3d = _graphics_scene->cameraViewDirection();
    Vec3r up_vec_easy3d = _graphics_scene->cameraUpDirection();
    Vec3r right_vec_easy3d = -_graphics_scene->cameraRightDirection();
    Vec3r camera_position_easy3d = _graphics_scene->cameraPosition();
    Vec4r view_dir(view_dir_easy3d[0], view_dir_easy3d[1], view_dir_easy3d[2], 0);
    Vec4r up_vec(up_vec_easy3d[0], up_vec_easy3d[1], up_vec_easy3d[2], 0);
    Vec4r right_vec(right_vec_easy3d[0], right_vec_easy3d[1], right_vec_easy3d[2], 0);
    Vec4r camera_position(camera_position_easy3d[0], camera_position_easy3d[1], camera_position_easy3d[2], 1);

    Eigen::Matrix4d T_CW;
    T_CW.col(0) = right_vec;
    T_CW.col(1) = up_vec;
    T_CW.col(2) = view_dir;
    T_CW.col(3) = camera_position;

    Vec4r transformed_position_h = T_CW * T_OC * input_position_h;

    return Vec3r(transformed_position_h[0], transformed_position_h[1], transformed_position_h[2]);

}

<<<<<<< HEAD
=======
void TissueGraspingSimulation::_fixOutsideSurface()
{
    Real smallest_edge_length = _tissue_block->smallestEdgeLength();
    const Vec3r& min_coords = _tissue_block->bboxMinCoords();
    const Vec3r& max_coords = _tissue_block->bboxMaxCoords();
    int x_steps = static_cast<int>((max_coords(0) - min_coords(0)) / smallest_edge_length) + 1;
    int y_steps = static_cast<int>((max_coords(1) - min_coords(1)) / smallest_edge_length) + 1;
    int z_steps = static_cast<int>((max_coords(2) - min_coords(2)) / smallest_edge_length) + 1;

    // top and bottom surfaces (XY plane)
    for (int xi = 0; xi < x_steps; xi++)
    {
        for (int yi = 0; yi < y_steps; yi++)
        {
            Real x = xi*smallest_edge_length + min_coords(0);
            Real y = yi*smallest_edge_length + min_coords(1);
            unsigned v1 = _tissue_block->getClosestSurfaceVertex(x, y, min_coords(2));
            unsigned v2 = _tissue_block->getClosestSurfaceVertex(x, y, max_coords(2));
            _tissue_block->fixVertex(v1);
            _tissue_block->fixVertex(v2);
        }
    }

    // XZ plane
    for (int xi = 0; xi < x_steps; xi++)
    {
        for (int zi = 0; zi < z_steps; zi++)
        {
            Real x = xi*smallest_edge_length + min_coords(0);
            Real z = zi*smallest_edge_length + min_coords(2);
            unsigned v1 = _tissue_block->getClosestSurfaceVertex(x, z, min_coords(1));
            unsigned v2 = _tissue_block->getClosestSurfaceVertex(x, z, max_coords(1));
            _tissue_block->fixVertex(v1);
            _tissue_block->fixVertex(v2);
        }
    }

    // YZ plane
    for (int yi = 0; yi < y_steps; yi++)
    {
        for (int zi = 0; zi < z_steps; zi++)
        {
            Real y = yi*smallest_edge_length + min_coords(1);
            Real z = zi*smallest_edge_length + min_coords(2);
            _tissue_block->fixVertex(_tissue_block->getClosestSurfaceVertex(y, z, min_coords(0)));
            _tissue_block->fixVertex(_tissue_block->getClosestSurfaceVertex(y, z, max_coords(0)));
        }
    }
}

>>>>>>> 77af48a6
} // namespace Sim<|MERGE_RESOLUTION|>--- conflicted
+++ resolved
@@ -1,7 +1,7 @@
 #include "simulation/TissueGraspingSimulation.hpp"
 #include "utils/MeshUtils.hpp"
 
-#include "solver/XPBDSolver.hpp"
+#include "solver/xpbd_solver/XPBDSolver.hpp"
 
 namespace Sim
 {
@@ -45,59 +45,23 @@
 
     // _viewer->enableMouseInteraction(false);
     
-<<<<<<< HEAD
     // _grasp_tip = std::make_shared<RigidMeshObject>("grasp_tip", "../resource/general/Sphere_Cursor.stl");
     // _grasp_tip->moveTo(Eigen::Vector3d(0,0,0));
     // _grasp_tip->resize(_grasp_size);
     // addObject(_grasp_tip);
-=======
-    _grasp_tip = std::make_shared<RigidMeshObject>("grasp_tip", "../resource/general/Sphere_Cursor.stl");
-    _grasp_tip->moveTo(Vec3r(0,0,0));
-    _grasp_tip->resize(_grasp_size);
-    addObject(_grasp_tip);
->>>>>>> 77af48a6
 
     // _out_file << toString() << std::endl;
 
     for (auto& obj : _objects)
     {
-        if (XPBDMeshObject* xpbd_obj = dynamic_cast<XPBDMeshObject*>(obj.get()))
+        if (XPBDMeshObject_Base* xpbd_obj = dynamic_cast<XPBDMeshObject_Base*>(obj.get()))
         {
             _tissue_obj = xpbd_obj;
             break;
         }
     }
     
-<<<<<<< HEAD
     assert(_tissue_obj);
-=======
-    assert(_tissue_block);
-
-    // change camera orientation to 45 degrees looking down at the block of tissue
-
-    // _tissue_block->fixVerticesWithMinZ();
-
-    // Vec3r min_coords = _tissue_block->bboxMinCoords();
-    // Vec3r max_coords = _tissue_block->bboxMaxCoords();
-    // unsigned v1 = _tissue_block->getClosestSurfaceVertex(min_coords(0), min_coords(1), min_coords(2));
-    // unsigned v2 = _tissue_block->getClosestSurfaceVertex(min_coords(0), max_coords(1), min_coords(2));
-    // unsigned v3 = _tissue_block->getClosestSurfaceVertex(max_coords(0), max_coords(1), min_coords(2));
-    // unsigned v4 = _tissue_block->getClosestSurfaceVertex(max_coords(0), min_coords(1), min_coords(2));
-    // unsigned v5 = _tissue_block->getClosestSurfaceVertex(min_coords(0), min_coords(1), max_coords(2));
-    // unsigned v6 = _tissue_block->getClosestSurfaceVertex(min_coords(0), max_coords(1), max_coords(2));
-    // unsigned v7 = _tissue_block->getClosestSurfaceVertex(max_coords(0), max_coords(1), max_coords(2));
-    // unsigned v8 = _tissue_block->getClosestSurfaceVertex(max_coords(0), min_coords(1), max_coords(2));
-    // _tissue_block->fixVertex(v1);
-    // _tissue_block->fixVertex(v2);
-    // _tissue_block->fixVertex(v3);
-    // _tissue_block->fixVertex(v4);
-    // _tissue_block->fixVertex(v5);
-    // _tissue_block->fixVertex(v6);
-    // _tissue_block->fixVertex(v7);
-    // _tissue_block->fixVertex(v8);
-
-    // _fixOutsideSurface();
->>>>>>> 77af48a6
 
     if (_fixed_faces_filename.has_value())
     {
@@ -110,9 +74,9 @@
 
     /** Hack! Hard-coded. Uncomment for tissue pull. */
     // fix left-most third of bottom face
-    // Real smallest_edge_length = _tissue_block->smallestEdgeLength();
-    // const Vec3r& min_coords = _tissue_block->bboxMinCoords();
-    // const Vec3r& max_coords = _tissue_block->bboxMaxCoords();
+    // Real smallest_edge_length = _tissue_obj->smallestEdgeLength();
+    // const Vec3r& min_coords = _tissue_obj->bboxMinCoords();
+    // const Vec3r& max_coords = _tissue_obj->bboxMaxCoords();
     // int x_steps = static_cast<int>((max_coords(0) - min_coords(0)) / smallest_edge_length) + 1;
     // int y_steps = static_cast<int>((max_coords(1) - min_coords(1)) / smallest_edge_length) + 1;
 
@@ -123,8 +87,8 @@
     //     {
     //         Real x = xi*smallest_edge_length + min_coords(0);
     //         Real y = yi*smallest_edge_length + min_coords(1);
-    //         unsigned v1 = _tissue_block->getClosestSurfaceVertex(x, y, min_coords(2));
-    //         _tissue_block->fixVertex(v1);
+    //         unsigned v1 = _tissue_obj->getClosestSurfaceVertex(x, y, min_coords(2));
+    //         _tissue_obj->fixVertex(v1);
     //     }
     // }
     
@@ -144,21 +108,13 @@
     //     else if (_grasping && !_haptic_device_manager->button1Pressed())
     //         _toggleTissueGrasping();
 
-<<<<<<< HEAD
     //     const Eigen::Vector3d haptic_position = _haptic_device_manager->position()/500;
         
     //     const Eigen::Vector3d old_tip_position = _grasp_tip_position;
     //     _grasp_tip_position = _transformInputPosition(haptic_position);
-=======
-        const Vec3r haptic_position = _haptic_device_manager->position()/500;
-        
-        const Vec3r old_tip_position = _grasp_tip_position;
-        _grasp_tip_position = _transformInputPosition(haptic_position);
->>>>>>> 77af48a6
 
     //     // std::cout << "Position: " << _grasp_tip_position(0) << ", " << _grasp_tip_position(1) << ", " << _grasp_tip_position(2) << std::endl;
         
-<<<<<<< HEAD
     //     Eigen::Matrix3d camera_rotation;
     //     // easy3d::vec3 view_dir_easy3d = _viewer->camera()->viewDirection();
     //     // easy3d::vec3 up_vec_easy3d = _viewer->camera()->upVector();
@@ -169,42 +125,20 @@
     //     Eigen::Vector3d view_dir = _graphics_scene->cameraViewDirection();
     //     Eigen::Vector3d up_vec = _graphics_scene->cameraUpDirection();
     //     Eigen::Vector3d right_vec = _graphics_scene->cameraRightDirection(); 
-=======
-        Mat3r camera_rotation;
-        // easy3d::vec3 view_dir_easy3d = _viewer->camera()->viewDirection();
-        // easy3d::vec3 up_vec_easy3d = _viewer->camera()->upVector();
-        // easy3d::vec3 right_vec_easy3d = -_viewer->camera()->rightVector();
-        // Vec3r view_dir(view_dir_easy3d[0], view_dir_easy3d[1], view_dir_easy3d[2]);
-        // Vec3r up_vec(up_vec_easy3d[0], up_vec_easy3d[1], up_vec_easy3d[2]);
-        // Vec3r right_vec(right_vec_easy3d[0], right_vec_easy3d[1], right_vec_easy3d[2]);
-        Vec3r view_dir = _graphics_scene->cameraViewDirection();
-        Vec3r up_vec = _graphics_scene->cameraUpDirection();
-        Vec3r right_vec = _graphics_scene->cameraRightDirection(); 
->>>>>>> 77af48a6
         
     //     camera_rotation.row(0) = right_vec;
     //     camera_rotation.row(1) = up_vec;
     //     camera_rotation.row(2) = view_dir;
 
-<<<<<<< HEAD
     //     const Eigen::Matrix3d haptic_orientation = camera_rotation*_haptic_device_manager->orientation();
 
     //     _grasp_tip->moveTo(_grasp_tip_position);
     //     Eigen::Matrix3d rot_transpose = _grasp_tip_rotation.transpose();
     //     // _grasp_tip->rotate(rot_transpose);
     //     // _grasp_tip->rotate(haptic_orientation);
-=======
-        const Mat3r haptic_orientation = camera_rotation*_haptic_device_manager->orientation();
-
-        _grasp_tip->moveTo(_grasp_tip_position);
-        Mat3r rot_transpose = _grasp_tip_rotation.transpose();
-        // _grasp_tip->rotate(rot_transpose);
-        // _grasp_tip->rotate(haptic_orientation);
->>>>>>> 77af48a6
 
     //     _grasp_tip_rotation = haptic_orientation;
 
-<<<<<<< HEAD
     //     for (const auto& vd : _grasped_vertex_drivers)
     //     {
     //         Eigen::Vector3d new_position = vd->position() + (_grasp_tip_position-old_tip_position);
@@ -217,20 +151,6 @@
     //         vd->setPosition(new_position);
     //     }
     // }
-=======
-        for (const auto& vd : _grasped_vertex_drivers)
-        {
-            Vec3r new_position = vd->position() + (_grasp_tip_position-old_tip_position);
-            const Real dist_from_grasp_tip = (new_position - _grasp_tip_position).norm();
-            if (dist_from_grasp_tip > _grasp_size*0.25)
-            {
-                const Vec3r dir = (_grasp_tip_position - new_position).normalized();
-                new_position += dir*(dist_from_grasp_tip - _grasp_size*0.25);
-            }
-            vd->setPosition(new_position);
-        }
-    }
->>>>>>> 77af48a6
 
     Simulation::_updateGraphics();
 }
@@ -242,13 +162,13 @@
         // std::ofstream obj_file("../output/mesh_output/mesh_" + std::to_string(_time) + ".obj");
         // if (obj_file.is_open())
         // {
-        //     MeshObject::VerticesMat verts = _tissue_block->vertices();
+        //     MeshObject::VerticesMat verts = _tissue_obj->vertices();
         //     for (const auto& v : verts.rowwise())
         //     {
         //         obj_file << "v " << v << std::endl;
         //     }
             
-        //     MeshObject::FacesMat faces = _tissue_block->faces();
+        //     MeshObject::FacesMat faces = _tissue_obj->faces();
         //     for (const auto& f : faces.rowwise())
         //     {
         //         obj_file << "f " << f(0)+1 << " " << f(1)+1 << " " << f(2)+1 << std::endl;
@@ -261,29 +181,7 @@
     Simulation::_timeStep();
 }
 
-<<<<<<< HEAD
 void TissueGraspingSimulation::notifyMouseButtonPressed(int button, int action, int modifiers)
-=======
-void TissueGraspingSimulation::printInfo() const
-{
-    // std::cout << "Button1: " << _haptic_device_manager->button1Pressed() << "\tButton 2: " << _haptic_device_manager->button2Pressed() << std::endl;
-
-    Real primary_residual = 0;
-    Real constraint_residual = 0;
-    Real dynamics_residual = 0;
-    Real volume_ratio = 1;
-    if (XPBDMeshObject* xpbd = dynamic_cast<XPBDMeshObject*>(_tissue_block.get()))
-    {
-        VecXr pres_vec = xpbd->solver()->primaryResidual();
-        primary_residual = std::sqrt(pres_vec.squaredNorm() / pres_vec.rows());
-        VecXr cres_vec = xpbd->solver()->constraintResidual();
-        constraint_residual = std::sqrt(cres_vec.squaredNorm() / cres_vec.rows());
-    }
-    _out_file << _time << " " << dynamics_residual << " " << primary_residual << " " << constraint_residual << " " << volume_ratio << std::endl;
-}
-
-void TissueGraspingSimulation::notifyMouseButtonPressed(int button, int action, int /* modifiers*/)
->>>>>>> 77af48a6
 {
     if (_input_device != SimulationInputDevice::MOUSE)
     {
@@ -318,7 +216,6 @@
     // new_mouse_pos(1) = mouse_pt.y;
     // new_mouse_pos(2) = mouse_pt.z;
 
-<<<<<<< HEAD
     // for (const auto& vd : _grasped_vertex_drivers)
     // {
     //     Eigen::Vector3d new_position;
@@ -327,16 +224,6 @@
     //     new_position(2) = vd->position()(2) - _z_scaling*(y - _mouse_pos_2d(1));
     //     vd->setPosition(new_position);
     // }
-=======
-    for (const auto& vd : _grasped_vertex_drivers)
-    {
-        Vec3r new_position;
-        new_position(0) = vd->position()(0);
-        new_position(1) = vd->position()(1);
-        new_position(2) = vd->position()(2) - _z_scaling*(y - _mouse_pos_2d(1));
-        vd->setPosition(new_position);
-    }
->>>>>>> 77af48a6
     // for (const auto& vd : _grasped_vertex_drivers)
     // {
     //     vd->setPosition(new_mouse_pos);
@@ -364,7 +251,6 @@
         // easy3d::vec3 pos(-0.00324725, -0.0680968, 1.00019);
         // _viewer->camera()->setPosition(pos-0*view_dir);
         // _viewer->camera()->setViewDirection(easy3d::vec3(0.105808, 0.990158, -0.0916088));
-<<<<<<< HEAD
         // if (_graphics_scene)
         // {
         //     Eigen::Vector3d position(-0.00324725, -0.0680968, 1.00019);
@@ -372,15 +258,6 @@
         //     _graphics_scene->setCameraPosition(position);
         //     _graphics_scene->setCameraViewDirection(view_dir);
         // }
-=======
-        if (_graphics_scene)
-        {
-            Vec3r position(-0.00324725, -0.0680968, 1.00019);
-            Vec3r view_dir(0.105808, 0.990158, -0.0916088);
-            _graphics_scene->setCameraPosition(position);
-            _graphics_scene->setCameraViewDirection(view_dir);
-        }
->>>>>>> 77af48a6
 
 
         /** Tissue block */
@@ -391,19 +268,19 @@
         std::ofstream vertices_file("vertices_" + std::to_string(_time) + ".txt");
         if (vertices_file.is_open())
         {
-            vertices_file << _tissue_block->vertices() << std::endl;
+            vertices_file << _tissue_obj->mesh()->vertices() << std::endl;
         }
 
         std::ofstream faces_file("faces_" + std::to_string(_time) + ".txt");
         if (faces_file.is_open())
         {
-            faces_file << _tissue_block->faces() << std::endl;
+            faces_file << _tissue_obj->mesh()->faces() << std::endl;
         }
 
         std::ofstream elements_file("elements_" + std::to_string(_time) + ".txt");
         if (elements_file.is_open())
         {
-            elements_file << _tissue_block->faces() << std::endl;
+            elements_file << _tissue_obj->mesh()->faces() << std::endl;
         }
 
         
@@ -424,7 +301,7 @@
     // {
     //     for (const auto& vd : _grasped_vertex_drivers)
     //     {
-    //         _tissue_block->removeVertexDriver(vd->vertexIndex());
+    //         _tissue_obj->removeVertexDriver(vd->vertexIndex());
     //     }
     //     _grasped_vertex_drivers.clear();
 
@@ -435,15 +312,14 @@
     //     std::set<unsigned> vertices_to_grasp;// = _getAllVerticesInGraspingArea();
     //     if (_input_device == SimulationInputDevice::MOUSE)
     //     {
-    //         unsigned v = _tissue_block->getClosestSurfaceVertex(_mouse_pos_3d(0), _mouse_pos_3d(1), _mouse_pos_3d(2));
-    //         if (!_tissue_block->vertexFixed(v))
+    //         unsigned v = _tissue_obj->getClosestSurfaceVertex(_mouse_pos_3d(0), _mouse_pos_3d(1), _mouse_pos_3d(2));
+    //         if (!_tissue_obj->vertexFixed(v))
     //             vertices_to_grasp.insert(v);
     //     }
     //     if (_input_device == SimulationInputDevice::HAPTIC)
     //     {
-    //         // unsigned v = _tissue_block->getClosestSurfaceVertex(_grasp_tip_position(0), _grasp_tip_position(1), _grasp_tip_position(2));
+    //         // unsigned v = _tissue_obj->getClosestSurfaceVertex(_grasp_tip_position(0), _grasp_tip_position(1), _grasp_tip_position(2));
             
-<<<<<<< HEAD
     //         for (int theta = 0; theta < 360; theta+=30)
     //         {
     //             for (int phi = 0; phi < 360; phi+=30)
@@ -453,35 +329,15 @@
     //                     const double x = _grasp_tip_position(0) + p*std::sin(phi*M_PI/180)*std::cos(theta*M_PI/180);
     //                     const double y = _grasp_tip_position(1) + p*std::sin(phi*M_PI/180)*std::sin(theta*M_PI/180);
     //                     const double z = _grasp_tip_position(2) + p*std::cos(phi*M_PI/180);
-    //                     unsigned v = _tissue_block->getClosestVertex(x, y, z);
+    //                     unsigned v = _tissue_obj->getClosestVertex(x, y, z);
 
     //                     // make sure v is inside sphere
-    //                     if ((_grasp_tip_position - _tissue_block->getVertex(v)).norm() <= _grasp_size)
-    //                         if (!_tissue_block->vertexFixed(v))
+    //                     if ((_grasp_tip_position - _tissue_obj->getVertex(v)).norm() <= _grasp_size)
+    //                         if (!_tissue_obj->vertexFixed(v))
     //                             vertices_to_grasp.insert(v);
     //                 }
     //             }
     //         }
-=======
-            for (int theta = 0; theta < 360; theta+=30)
-            {
-                for (int phi = 0; phi < 360; phi+=30)
-                {
-                    for (Real p = 0; p < _grasp_size; p+=_grasp_size/5.0)
-                    {
-                        const Real x = _grasp_tip_position(0) + p*std::sin(phi*M_PI/180)*std::cos(theta*M_PI/180);
-                        const Real y = _grasp_tip_position(1) + p*std::sin(phi*M_PI/180)*std::sin(theta*M_PI/180);
-                        const Real z = _grasp_tip_position(2) + p*std::cos(phi*M_PI/180);
-                        unsigned v = _tissue_block->getClosestVertex(x, y, z);
-
-                        // make sure v is inside sphere
-                        if ((_grasp_tip_position - _tissue_block->getVertex(v)).norm() <= _grasp_size)
-                            if (!_tissue_block->vertexFixed(v))
-                                vertices_to_grasp.insert(v);
-                    }
-                }
-            }
->>>>>>> 77af48a6
 
             
     //     }
@@ -491,15 +347,11 @@
     //     {
     //         // grab middle vertex and lift it up
             
-<<<<<<< HEAD
-    //         Eigen::Vector3d vertex_pos = _tissue_block->getVertex(v);
-=======
-            Vec3r vertex_pos = _tissue_block->getVertex(v);
->>>>>>> 77af48a6
+    //         Eigen::Vector3d vertex_pos = _tissue_obj->getVertex(v);
 
 
     //         std::shared_ptr<StaticVertexDriver> vd = std::make_shared<StaticVertexDriver>("tissue grasping", v, vertex_pos);
-    //         _tissue_block->addVertexDriver(vd);
+    //         _tissue_obj->addVertexDriver(vd);
 
     //         _grasped_vertex_drivers.push_back(vd);
     //     }
@@ -509,35 +361,19 @@
     // }
 }
 
-<<<<<<< HEAD
 // std::set<unsigned> TissueGraspingSimulation::_getAllVerticesInGraspingArea()
 // {
 //     std::set<unsigned> vertices_to_grasp;
 //     const double step = 1e-3; // some small value to capture all vertices on the top plane inside the area
 //     // const double grab_size = 0.05;
-=======
-std::set<unsigned> TissueGraspingSimulation::_getAllVerticesInGraspingArea()
-{
-    std::set<unsigned> vertices_to_grasp;
-    const Real step = 1e-3; // some small value to capture all vertices on the top plane inside the area
-    // const Real grab_size = 0.05;
->>>>>>> 77af48a6
 
 //     const int num_steps = _grasp_size / step;
 
-<<<<<<< HEAD
-//     const Eigen::Vector3d& min_coords = _tissue_block->bboxMinCoords();
-//     const Eigen::Vector3d& max_coords = _tissue_block->bboxMaxCoords();
+//     const Eigen::Vector3d& min_coords = _tissue_obj->bboxMinCoords();
+//     const Eigen::Vector3d& max_coords = _tissue_obj->bboxMaxCoords();
 //     Eigen::Vector3d vertex_grab_pos({min_coords(0) + (max_coords(0)-min_coords(0))*0.5, 
 //                                     min_coords(1) + (max_coords(1)-min_coords(1))*0.5,
 //                                     max_coords(2)});
-=======
-    const Vec3r& min_coords = _tissue_block->bboxMinCoords();
-    const Vec3r& max_coords = _tissue_block->bboxMaxCoords();
-    Vec3r vertex_grab_pos({min_coords(0) + (max_coords(0)-min_coords(0))*0.5, 
-                                    min_coords(1) + (max_coords(1)-min_coords(1))*0.5,
-                                    max_coords(2)});
->>>>>>> 77af48a6
     
 //     for (int i = 0; i <= num_steps; i++)
 //     {
@@ -545,7 +381,7 @@
 //         {
 //             // grab middle vertex and lift it up
             
-//             unsigned vertex_ind = _tissue_block->getClosestVertex(vertex_grab_pos(0) - _grasp_size/2 + i*step, vertex_grab_pos(1) - _grasp_size/2 + j*step, vertex_grab_pos(2));
+//             unsigned vertex_ind = _tissue_obj->getClosestVertex(vertex_grab_pos(0) - _grasp_size/2 + i*step, vertex_grab_pos(1) - _grasp_size/2 + j*step, vertex_grab_pos(2));
 
 //             vertices_to_grasp.insert(vertex_ind);
 //         }
@@ -584,57 +420,4 @@
 
 }
 
-<<<<<<< HEAD
-=======
-void TissueGraspingSimulation::_fixOutsideSurface()
-{
-    Real smallest_edge_length = _tissue_block->smallestEdgeLength();
-    const Vec3r& min_coords = _tissue_block->bboxMinCoords();
-    const Vec3r& max_coords = _tissue_block->bboxMaxCoords();
-    int x_steps = static_cast<int>((max_coords(0) - min_coords(0)) / smallest_edge_length) + 1;
-    int y_steps = static_cast<int>((max_coords(1) - min_coords(1)) / smallest_edge_length) + 1;
-    int z_steps = static_cast<int>((max_coords(2) - min_coords(2)) / smallest_edge_length) + 1;
-
-    // top and bottom surfaces (XY plane)
-    for (int xi = 0; xi < x_steps; xi++)
-    {
-        for (int yi = 0; yi < y_steps; yi++)
-        {
-            Real x = xi*smallest_edge_length + min_coords(0);
-            Real y = yi*smallest_edge_length + min_coords(1);
-            unsigned v1 = _tissue_block->getClosestSurfaceVertex(x, y, min_coords(2));
-            unsigned v2 = _tissue_block->getClosestSurfaceVertex(x, y, max_coords(2));
-            _tissue_block->fixVertex(v1);
-            _tissue_block->fixVertex(v2);
-        }
-    }
-
-    // XZ plane
-    for (int xi = 0; xi < x_steps; xi++)
-    {
-        for (int zi = 0; zi < z_steps; zi++)
-        {
-            Real x = xi*smallest_edge_length + min_coords(0);
-            Real z = zi*smallest_edge_length + min_coords(2);
-            unsigned v1 = _tissue_block->getClosestSurfaceVertex(x, z, min_coords(1));
-            unsigned v2 = _tissue_block->getClosestSurfaceVertex(x, z, max_coords(1));
-            _tissue_block->fixVertex(v1);
-            _tissue_block->fixVertex(v2);
-        }
-    }
-
-    // YZ plane
-    for (int yi = 0; yi < y_steps; yi++)
-    {
-        for (int zi = 0; zi < z_steps; zi++)
-        {
-            Real y = yi*smallest_edge_length + min_coords(1);
-            Real z = zi*smallest_edge_length + min_coords(2);
-            _tissue_block->fixVertex(_tissue_block->getClosestSurfaceVertex(y, z, min_coords(0)));
-            _tissue_block->fixVertex(_tissue_block->getClosestSurfaceVertex(y, z, max_coords(0)));
-        }
-    }
-}
-
->>>>>>> 77af48a6
 } // namespace Sim