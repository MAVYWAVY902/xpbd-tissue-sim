--- conflicted
+++ resolved
@@ -2,11 +2,7 @@
 #include "utils/MeshUtils.hpp"
 
 #include "simobject/XPBDMeshObject.hpp"
-<<<<<<< HEAD
-#include "solver/XPBDSolver.hpp"
-=======
 #include "solver/xpbd_solver/XPBDSolver.hpp"
->>>>>>> 24b9b377
 
 #include <regex>
 
@@ -26,11 +22,7 @@
     _out_file << toString(0) << std::endl;
 
     for (auto& obj : _objects) {
-<<<<<<< HEAD
-        if (XPBDMeshObject* xpbd_mo = dynamic_cast<XPBDMeshObject*>(obj.get()))
-=======
         if (XPBDMeshObject_Base* xpbd_mo = dynamic_cast<XPBDMeshObject_Base*>(obj.get()))
->>>>>>> 24b9b377
         {
             _out_file << "\n" << xpbd_mo->toString(1) << std::endl;
         }
@@ -40,11 +32,7 @@
     _out_file << "\nTime(s)";
     for (auto& obj : _objects)
     {
-<<<<<<< HEAD
-        if (XPBDMeshObject* xpbd_mo = dynamic_cast<XPBDMeshObject*>(obj.get()))
-=======
         if (XPBDMeshObject_Base* xpbd_mo = dynamic_cast<XPBDMeshObject_Base*>(obj.get()))
->>>>>>> 24b9b377
         {
             std::regex r("\\s+");
             const std::string& name = std::regex_replace(xpbd_mo->name(), r, "");
@@ -62,18 +50,6 @@
     _out_file << _time;
     for (size_t i = 0; i < _objects.size(); i++) {
 
-<<<<<<< HEAD
-        double dynamics_residual = 0;
-        double primary_residual = 0;
-        double constraint_residual = 0;
-        double volume_ratio = 1;
-        if (XPBDMeshObject* xpbd = dynamic_cast<XPBDMeshObject*>(_objects[i].get()))
-        {
-            Eigen::VectorXd pres_vec = xpbd->solver()->primaryResidual();
-            primary_residual = std::sqrt(pres_vec.squaredNorm() / pres_vec.rows());
-            Eigen::VectorXd cres_vec = xpbd->solver()->constraintResidual();
-            constraint_residual = std::sqrt(cres_vec.squaredNorm() / cres_vec.rows());
-=======
         Real dynamics_residual = 0;
         Real primary_residual = 0;
         Real constraint_residual = 0;
@@ -86,7 +62,6 @@
             // primary_residual = std::sqrt(pres_vec.squaredNorm() / pres_vec.rows());
             // VecXr cres_vec = xpbd->solver()->constraintResidual();
             // constraint_residual = std::sqrt(cres_vec.squaredNorm() / cres_vec.rows());
->>>>>>> 24b9b377
             // constraint_residual = elastic_mesh_object->constraintResidual();
             // dynamics_residual = elastic_mesh_object->dynamicsResidual();
             // volume_ratio = elastic_mesh_object->volumeRatio();
