--- conflicted
+++ resolved
@@ -3,11 +3,7 @@
 
 #include "simobject/XPBDMeshObject.hpp"
 #include "simobject/FirstOrderXPBDMeshObject.hpp"
-<<<<<<< HEAD
-#include "solver/XPBDSolver.hpp"
-=======
 #include "solver/xpbd_solver/XPBDSolver.hpp"
->>>>>>> 24b9b377
 
 #include <regex>
 
@@ -29,11 +25,7 @@
     _out_file << toString(0) << std::endl;
 
     for (auto& obj : _objects) {
-<<<<<<< HEAD
-        if (XPBDMeshObject* xpbd_mo = dynamic_cast<XPBDMeshObject*>(obj.get()))
-=======
         if (XPBDMeshObject_Base* xpbd_mo = dynamic_cast<XPBDMeshObject_Base*>(obj.get()))
->>>>>>> 24b9b377
         {
             Geometry::AABB aabb = xpbd_mo->boundingBox();
             std::vector<int> vertices_to_fix = xpbd_mo->mesh()->getVerticesWithY(aabb.min[1]);
@@ -42,11 +34,7 @@
             
             _out_file << xpbd_mo->toString(1) << std::endl;
 
-<<<<<<< HEAD
-            const Eigen::Vector3d bbox_center = aabb.center();
-=======
             const Vec3r bbox_center = aabb.center();
->>>>>>> 24b9b377
             unsigned tip_vertex = xpbd_mo->mesh()->getClosestVertex( {bbox_center[0], aabb.max[1], bbox_center[2]} );
             _beams_tip_vertex.push_back(tip_vertex);
             _beams_tip_start.push_back(xpbd_mo->mesh()->vertex(tip_vertex));
@@ -57,11 +45,7 @@
     _out_file << "\nTime(s)";
     for (auto& obj : _objects)
     {
-<<<<<<< HEAD
-        if (XPBDMeshObject* xpbd_mo = dynamic_cast<XPBDMeshObject*>(obj.get()))
-=======
         if (XPBDMeshObject_Base* xpbd_mo = dynamic_cast<XPBDMeshObject_Base*>(obj.get()))
->>>>>>> 24b9b377
         {
             std::regex r("\\s+");
             const std::string& name = std::regex_replace(xpbd_mo->name(), r, "");
@@ -81,21 +65,6 @@
     _out_file << _time;
     for (size_t i = 0; i < _objects.size(); i++) {
 
-<<<<<<< HEAD
-        if (XPBDMeshObject* xpbd = dynamic_cast<XPBDMeshObject*>(_objects[i].get()))
-        {
-            const Eigen::Vector3d& beam_deflection = _beams_tip_start[i] - xpbd->mesh()->vertex(_beams_tip_vertex[i]);
-
-            double dynamics_residual = 0;
-            double primary_residual = 0;
-            double constraint_residual = 0;
-            double volume_ratio = 1;
-        
-            Eigen::VectorXd pres_vec = xpbd->solver()->primaryResidual();
-            primary_residual = std::sqrt(pres_vec.squaredNorm() / pres_vec.rows());
-            Eigen::VectorXd cres_vec = xpbd->solver()->constraintResidual();
-            constraint_residual = std::sqrt(cres_vec.squaredNorm() / cres_vec.rows());
-=======
         if (XPBDMeshObject_Base* xpbd = dynamic_cast<XPBDMeshObject_Base*>(_objects[i].get()))
         {
             const Vec3r& beam_deflection = _beams_tip_start[i] - xpbd->mesh()->vertex(_beams_tip_vertex[i]);
@@ -111,7 +80,6 @@
             // primary_residual = std::sqrt(pres_vec.squaredNorm() / pres_vec.rows());
             // VecXr cres_vec = xpbd->solver()->constraintResidual();
             // constraint_residual = std::sqrt(cres_vec.squaredNorm() / cres_vec.rows());
->>>>>>> 24b9b377
 
             _out_file << " " << beam_deflection[0] << " " << beam_deflection[2] << " " << dynamics_residual << " " << primary_residual << " " << constraint_residual << " " << volume_ratio;
         }
