#include "simulation/BeamStretchSimulation.hpp"
#include "utils/MeshUtils.hpp"
#include "config/BeamStretchSimulationConfig.hpp"

#include "simobject/XPBDMeshObject.hpp"
#include "simobject/FirstOrderXPBDMeshObject.hpp"
#include "solver/XPBDSolver.hpp"

#include <regex>

namespace Sim
{

BeamStretchSimulation::BeamStretchSimulation(const std::string& config_filename)
    : OutputSimulation()
{
    // create a more specialized config object specifically for BeamStretchSimulations
    _config = std::make_unique<BeamStretchSimulationConfig>(YAML::LoadFile(config_filename));

    // initialize quantities using config object
    _init();

    // extract the stretch velocity and time from the config object
    BeamStretchSimulationConfig* beam_stretch_simulation_config = dynamic_cast<BeamStretchSimulationConfig*>(_config.get());
    _stretch_velocity = beam_stretch_simulation_config->stretchVelocity().value();
    _stretch_time = beam_stretch_simulation_config->stretchTime().value();

    // write some general info about the simulation to file
    _out_file << "Beam Stretch Simulation" << std::endl;
}

std::string BeamStretchSimulation::toString() const
{
    return Simulation::toString() + "\n\tStretch velocity: " + std::to_string(_stretch_velocity) + "m/s\n\tStretch time: " + std::to_string(_stretch_time) + " s"; 
}

void BeamStretchSimulation::setup()
{
    // uncomment to create the beam object
    // MeshUtils::createBeamObj("../resource/tissue/tissue_block1x1x0.1_2subdiv.obj", 1, 1, 0.1, 2);

    // call the parent setup
    Simulation::setup();

    _out_file << toString() << std::endl;

    for (auto& mesh_object : _mesh_objects) {

        // fix the minY face of the beam, and attach drivers to stretch the maxY face of the beam
        if (ElasticMeshObject* elastic_mesh_object = dynamic_cast<ElasticMeshObject*>(mesh_object.get()))
        {
            // fix one minY side of the beam
            elastic_mesh_object->fixVerticesWithMinY();

            // drag all vertices on the other side of the beam
            const Vec3r& min_coords = elastic_mesh_object->bboxMinCoords();
            const Vec3r& max_coords = elastic_mesh_object->bboxMaxCoords();
            // get all the vertices on the maxY face of the beam
            std::vector<unsigned> free_end_verts = elastic_mesh_object->getVerticesWithY(max_coords(1));
            // create a VertexDriver object for each vertex on the maxY face of the beam
            for (unsigned i = 0; i < free_end_verts.size(); i++)
            {
                // get the original vertex coordinates
                Vec3r vert = elastic_mesh_object->getVertex(free_end_verts[i]);

                if (vert(0) < min_coords(0) + 7*(max_coords(0)-min_coords(0))/16 ||
                    vert(0) > min_coords(0) + 9*(max_coords(0)-min_coords(0))/16)
                    continue;

                // define the driving function
                VertexDriver::DriverFunction func = [=] (const Real t) {
                    // stretch in +Y direction by stretching velocity until stretch time is reached
                    if (t <= _stretch_time)
                    {
                        int int_time = static_cast<int>(t*3000);
                        int snapped_time = (int_time / 100) * 100;
                        Real snapped_time_d = snapped_time / 3000.0;
                        // return Vec3r({vert(0), vert(1)+_stretch_velocity*snapped_time_d, vert(2)+_stretch_velocity*snapped_time_d});
                        return Vec3r({vert(0), vert(1)+_stretch_velocity*t, vert(2)+_stretch_velocity*t});
                    }
                    else
                    {
                        return Vec3r({vert(0), vert(1)+_stretch_velocity*_stretch_time, vert(2)+_stretch_velocity*_stretch_time});
                    }
                    
                };

                // add the vertex river to the mesh object
                std::shared_ptr<VertexDriver> vd = std::make_shared<VertexDriver>("vertex"+std::to_string(i), free_end_verts[i], func);
                elastic_mesh_object->addVertexDriver(vd);
            }

            // write mesh object information to file
            _out_file << elastic_mesh_object->toString() << "\n" << std::endl;
        }
    }

    // write appropriate CSV column headers
    _out_file << "\nTime(s)";
    for (auto& mesh_object : _mesh_objects)
    {
        if (ElasticMeshObject* elastic_mesh_object = dynamic_cast<ElasticMeshObject*>(mesh_object.get()))
        {
            std::regex r("\\s+");
            const std::string& name = std::regex_replace(elastic_mesh_object->name(), r, "");
            _out_file << " "+name+"DynamicsResidual" << " "+name+"PrimaryResidual" << " "+name+"ConstraintResidual" << " "+name+"VolumeRatio" << " "+name+"VelocityRMS";
        }
    }
    _out_file << std::endl;
}

void BeamStretchSimulation::printInfo() const
{
    if (_time >= _stretch_time+1)
    {
        for (auto& mesh_object : _mesh_objects)
    {
        if (ElasticMeshObject* elastic_mesh_object = dynamic_cast<ElasticMeshObject*>(mesh_object.get()))
        {
            elastic_mesh_object->clearVertexDrivers();
        }
    }
    }

    Real primary_residual = 0;
    Real constraint_residual = 0;
    Real dynamics_residual = 0;
    Real volume_ratio = 1;
    Real velocity_rms = 0;
    _out_file << _time;
    for (auto& mesh_object : _mesh_objects) {
        if (XPBDMeshObject* xpbd = dynamic_cast<XPBDMeshObject*>(mesh_object.get()))
        {
<<<<<<< HEAD
            Eigen::VectorXd pres_vec = xpbd->solver()->primaryResidual();
            primary_residual = std::sqrt(pres_vec.squaredNorm() / pres_vec.rows());
            Eigen::VectorXd cres_vec = xpbd->solver()->constraintResidual();
=======
            VecXr pres_vec = xpbd->solver()->primaryResidual();
            primary_residual = std::sqrt(pres_vec.squaredNorm() / pres_vec.rows());
            VecXr cres_vec = xpbd->solver()->constraintResidual();
>>>>>>> 24b9b377
            constraint_residual = std::sqrt(cres_vec.squaredNorm() / cres_vec.rows());
            // dynamics_residual = elastic_mesh_object->dynamicsResidual();
            // volume_ratio = elastic_mesh_object->volumeRatio();
            MeshObject::VerticesMat velocities = mesh_object->velocities();
            const Real frob_norm = velocities.norm();
            velocity_rms = std::sqrt(frob_norm/velocities.rows());
        }
        _out_file << " " << dynamics_residual << " " << primary_residual << " " << constraint_residual << " " << volume_ratio << " " << velocity_rms;
    }
    _out_file << std::endl;
}

} // namespace Sim<|MERGE_RESOLUTION|>--- conflicted
+++ resolved
@@ -131,15 +131,9 @@
     for (auto& mesh_object : _mesh_objects) {
         if (XPBDMeshObject* xpbd = dynamic_cast<XPBDMeshObject*>(mesh_object.get()))
         {
-<<<<<<< HEAD
-            Eigen::VectorXd pres_vec = xpbd->solver()->primaryResidual();
-            primary_residual = std::sqrt(pres_vec.squaredNorm() / pres_vec.rows());
-            Eigen::VectorXd cres_vec = xpbd->solver()->constraintResidual();
-=======
             VecXr pres_vec = xpbd->solver()->primaryResidual();
             primary_residual = std::sqrt(pres_vec.squaredNorm() / pres_vec.rows());
             VecXr cres_vec = xpbd->solver()->constraintResidual();
->>>>>>> 24b9b377
             constraint_residual = std::sqrt(cres_vec.squaredNorm() / cres_vec.rows());
             // dynamics_residual = elastic_mesh_object->dynamicsResidual();
             // volume_ratio = elastic_mesh_object->volumeRatio();
