<<<<<<< HEAD
name: "blah"
visualization: "Easy3D"
g-accel: 9.81 # m/s2
# sim-mode: "Frame-by-frame"
sim-mode: "Visualization"
# sim-mode: "AFAP"
time-step: 1e-3
collision-rate: 10100
fps: 30
end-time: 500
objects:

  -
    name: "Cube1"
    type: "FirstOrderXPBDMeshObject"
    # type: "XPBDMeshObject"
    # type: "FastFEMMeshObject"
=======
## NOTE: not all parameters below are required - the Simulation class and all Object classes have many default parameters

name: "Example"  # name of the simulation
description: "Example simulation" # description of the simulation

visualization: "Easy3D" # what graphics to use ('Easy3D' for Easy3D graphics or 'None' for no graphics)

g-accel: 9.81 # downward acceleration due to gravity (in the z-direction) [m/s2]

## different simulation "modes"
# sim-mode: "Frame-by-frame"  # "Frame-by-frame" lets you advance the simulation one frame at a time by pressing any key
sim-mode: "Visualization"     # "Visualization" runs the simulation at 'real-time' such that sim time = wall clock time
# sim-mode: "AFAP"            # "AFAP" runs the simulation As Fast As Possible, without caring if sim time is going faster than wall clock time

time-step: 1e-3   # simulation time step [s]
collision-rate: 1000 # rate at which to run collision detection [Hz] 
fps: 30 # frames per second of the visualization (i.e. how often to redraw graphics)
end-time: 100 # end time of the simulation [s]

## objects in the simulation
objects:

  ## example deformable object
  -
    name: "Cube1"

    ## type of object
    type: "FirstOrderXPBDMeshObject"  # use the 1st-order XPBD method
    # type: "XPBDMeshObject"          # use the standard, 2nd-order XPBD method

    ## filename to load from (.msh is GMSH's volumetric mesh format, but if .obj or .stl is provided, will automatically turn surface mesh to volume mesh)
>>>>>>> 6cdd44bc
    # filename: "../resource/general/stanford_bunny_lowpoly.msh"
    # filename: "../resource/cube/cube8.msh"
    # filename: "../resource/general/single.msh"
    filename: "../resource/cube/cube8.msh"
    # filename: "../resource/cube/cube16.msh"
    # filename: "../resource/cube/cube32.msh"
    # filename: "../resource/tissue/Prostate.msh"
    # filename: "../resource/tissue/Trachea_processed.stl"
    # filename: "../resource/tissue/tracheal_tumor.msh"

    ## define elastic material
    material:
      name: "Soft Tissue"
<<<<<<< HEAD
      density: 1000
      E: 1e2
      nu: 0.45
      mu-s: 0.0
      mu-k: 0.0
    color: [1.0, 0.5, 0.0, 1.0]
    draw-points: false
    draw-edges: true
    max-size: 1e-4
    position: [0, 0, 1.0001]
    velocity: [0, 0, 0.0]
    rotation: [0, 0, 0]
    num-solver-iters: 1
    collisions: true
    damping-multiplier: 5000000000
    solver-type: "Gauss-Seidel"
    # solver-type: "Jacobi"
    # solver-type: "Parallel-Jacobi"
    constraint-type: "Stable-Neohookean-Combined"
    # constraint-type: "Stable-Neohookean"
    with-residual: false
    with-damping: false
    # residual-policy: "Every-Substep"
    residual-policy: "Never"
=======
      density: 1000   # density [kg/m^3]
      E: 6e4    # Young's modulus [Pa]
      nu: 0.45  # Poisson's ratio [-]
      mu-s: 0.0 # coefficient of static friction [-]
      mu-k: 0.0 # coefficient of kinetic friction [-]

    ## visualization options
    color: [1.0, 0.5, 0.0, 1.0] # uniform color of the mesh
    draw-points: false  # draw mesh points
    draw-edges: true    # draw mesh edges
    draw-faces: true    # draw mesh faces

    ## initial configuration
    max-size: 1   # size of largest model dimension (preserves aspect ratio)
    # size: [1, 1, 1]   # specify size of each dimension
    position: [0, 0, 1.2]   # initial position of mesh center of mass [m]
    velocity: [0, 0, 0.0]   # initial velocity [m/s] (applied to all vertices in the deformable mesh)
    rotation: [0, 0, 0]     # initial rotation [deg] (specified as XYZ Euler angles)

    ## collisions
    collisions: true

    ## XPBD-specific options
    num-solver-iters: 1   # number of solver loop iterations per time step 
    
    solver-type: "Gauss-Seidel"   # use Gauss-Seidel solver (i.e. update mesh after every constraint projection)
    # solver-type: "Jacobi"       # use Jacobi solver (i.e. update mesh only after going through every constraint projection)
    # solver-type: "Parallel-Jacobi"  # use parallelized Jacobi solver (note: unstable and requires GPU)

    constraint-type: "Stable-Neohookean-Combined"   # use Stable Neohookean constraints with 2x2 block constraint solve for each tet element
    # constraint-type: "Stable-Neohookean"          # use Stable Neohookean constraints with separate constraint solve for each tet element

    # residual-policy: "Every-Substep"    # compute the residuals after every time step
    residual-policy: "Never"              # don't compute the residuals

    ## 1st-Order XPBD options (has no effect on XPBDMeshObject)
    damping-multiplier: 10000   # 'b' from the 1st-Order XPBD paper
>>>>>>> 6cdd44bc
  

  ## examples of other possible objects to add to the simulation

  ## rigid box
  # - 
  #   name: "ramp"
  #   type: "RigidBox"
  #   size: [5, 1, 0.2]
  #   density: 100000
  #   position: [0, 0, 0]
  #   rotation: [0, 0, 0]
  #   velocity: [0, 0, 0]
  #   angular-velocity: [0, 0, 0]
  #   fixed: true
  #   collisions: true

<<<<<<< HEAD
  -
    name: "sphere"
    type: "RigidSphere"
    radius: 5e-5
    density: 10000
    position: [0, 0, 1]
    velocity: [0, 0, 0]
    fixed: true
    collisions: true
=======
>>>>>>> 6cdd44bc

  ## rigid sphere
  -
    name: "sphere"
    type: "RigidSphere"
    radius: 0.5
    density: 10000
    position: [0, 0, 0]
    velocity: [0, 0, 0]
    fixed: true
    collisions: true


  ## rigid cylinder
  # - name: "cylinder"
  #   type: "RigidCylinder"
  #   radius: 0.05
  #   height: 0.1
  #   density: 10000000
  #   position: [0, 0.2, 0.0]
  #   rotation: [100, 0, 0]
  #   velocity: [0, 0.1, 0]
  #   angular-velocity: [0, 0, 0]
  #   fixed: true
  #   collisions: true

  ## rigid mesh
  # - 
  #   name: "mesh_obj"
  #   type: "RigidMeshObject"
  #   filename: "../resource/general/stanford_bunny_lowpoly.stl"
  #   # filename: "../resource/cube/cube.obj"
  #   # sdf-filename: "../resource/sdf/stanford_bunny_lowpoly96.sdf"
  #   density: 100
  #   position: [0, 0, -2]
  #   rotation: [0, 27, 85]
  #   velocity: [0, 0, 0]
  #   angular-velocity: [0, 0, 0]
  #   max-size: 1
  #   collisions: true
  #   fixed: true

<|MERGE_RESOLUTION|>--- conflicted
+++ resolved
@@ -1,22 +1,3 @@
-<<<<<<< HEAD
-name: "blah"
-visualization: "Easy3D"
-g-accel: 9.81 # m/s2
-# sim-mode: "Frame-by-frame"
-sim-mode: "Visualization"
-# sim-mode: "AFAP"
-time-step: 1e-3
-collision-rate: 10100
-fps: 30
-end-time: 500
-objects:
-
-  -
-    name: "Cube1"
-    type: "FirstOrderXPBDMeshObject"
-    # type: "XPBDMeshObject"
-    # type: "FastFEMMeshObject"
-=======
 ## NOTE: not all parameters below are required - the Simulation class and all Object classes have many default parameters
 
 name: "Example"  # name of the simulation
@@ -48,7 +29,6 @@
     # type: "XPBDMeshObject"          # use the standard, 2nd-order XPBD method
 
     ## filename to load from (.msh is GMSH's volumetric mesh format, but if .obj or .stl is provided, will automatically turn surface mesh to volume mesh)
->>>>>>> 6cdd44bc
     # filename: "../resource/general/stanford_bunny_lowpoly.msh"
     # filename: "../resource/cube/cube8.msh"
     # filename: "../resource/general/single.msh"
@@ -62,32 +42,6 @@
     ## define elastic material
     material:
       name: "Soft Tissue"
-<<<<<<< HEAD
-      density: 1000
-      E: 1e2
-      nu: 0.45
-      mu-s: 0.0
-      mu-k: 0.0
-    color: [1.0, 0.5, 0.0, 1.0]
-    draw-points: false
-    draw-edges: true
-    max-size: 1e-4
-    position: [0, 0, 1.0001]
-    velocity: [0, 0, 0.0]
-    rotation: [0, 0, 0]
-    num-solver-iters: 1
-    collisions: true
-    damping-multiplier: 5000000000
-    solver-type: "Gauss-Seidel"
-    # solver-type: "Jacobi"
-    # solver-type: "Parallel-Jacobi"
-    constraint-type: "Stable-Neohookean-Combined"
-    # constraint-type: "Stable-Neohookean"
-    with-residual: false
-    with-damping: false
-    # residual-policy: "Every-Substep"
-    residual-policy: "Never"
-=======
       density: 1000   # density [kg/m^3]
       E: 6e4    # Young's modulus [Pa]
       nu: 0.45  # Poisson's ratio [-]
@@ -125,7 +79,6 @@
 
     ## 1st-Order XPBD options (has no effect on XPBDMeshObject)
     damping-multiplier: 10000   # 'b' from the 1st-Order XPBD paper
->>>>>>> 6cdd44bc
   
 
   ## examples of other possible objects to add to the simulation
@@ -143,18 +96,6 @@
   #   fixed: true
   #   collisions: true
 
-<<<<<<< HEAD
-  -
-    name: "sphere"
-    type: "RigidSphere"
-    radius: 5e-5
-    density: 10000
-    position: [0, 0, 1]
-    velocity: [0, 0, 0]
-    fixed: true
-    collisions: true
-=======
->>>>>>> 6cdd44bc
 
   ## rigid sphere
   -
