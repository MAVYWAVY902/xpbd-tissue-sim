#include "sim_bridge/SimBridge.hpp"

#include "geometry_msgs/msg/pose_stamped.hpp"
#include "std_msgs/msg/int8.hpp"

#include "simulation/VirtuosoSimulation.hpp"
#include "simulation/VirtuosoTissueGraspingSimulation.hpp"

template <>
class SimBridge<Sim::VirtuosoSimulation> : public rclcpp::Node
{
    public:
    SimBridge(Sim::VirtuosoSimulation* sim)
        : rclcpp::Node("sim_bridge"), _sim(sim)
    {

        this->declare_parameter("publish_rate_hz", 30.0);

        // set up callback to publish frames for arm1 (if it exists)
        if (_sim->virtuosoRobot()->hasArm1())
        {
            std::cout << "Setting up callback for Virtuoso arm 1 frames..." << std::endl;
            _arm1_frames_publisher = this->create_publisher<geometry_msgs::msg::PoseArray>("/output/arm1_frames", 10);

            auto arm1_callback = 
                [this]() -> void {
                    const Sim::VirtuosoArm* arm1 = this->_sim->virtuosoRobot()->arm1();
                    const Sim::VirtuosoArm::OuterTubeFramesArray& ot_frames = arm1->outerTubeFrames();
                    const Sim::VirtuosoArm::InnerTubeFramesArray& it_frames = arm1->innerTubeFrames();


                    auto message = geometry_msgs::msg::PoseArray();
                    message.header.stamp = this->now();
                    message.header.frame_id = "VB";

                    const Geometry::CoordinateFrame& vb_frame = this->_sim->virtuosoRobot()->VBFrame();
                    const Geometry::TransformationMatrix vb_transform_inv = vb_frame.transform().inverse();
                    for (const auto& frame : ot_frames)
                    {
                        geometry_msgs::msg::Pose pose;

                        const Geometry::TransformationMatrix transform = vb_transform_inv * frame.transform();

                        const Vec3r& origin = transform.translation();
                        const Vec4r& quat = GeometryUtils::matToQuat(transform.rotMat());
                        pose.position.x = origin[0];
                        pose.position.y = origin[1];
                        pose.position.z = origin[2];

                        pose.orientation.x = quat[0];
                        pose.orientation.y = quat[1];
                        pose.orientation.z = quat[2];
                        pose.orientation.w = quat[3];

                        message.poses.push_back(pose);
                    }

                    for (const auto& frame : it_frames)
                    {
                        geometry_msgs::msg::Pose pose;

                        const Geometry::TransformationMatrix transform = vb_transform_inv * frame.transform();

                        const Vec3r& origin = transform.translation();
                        const Vec4r& quat = GeometryUtils::matToQuat(transform.rotMat());
                        pose.position.x = origin[0];
                        pose.position.y = origin[1];
                        pose.position.z = origin[2];

                        pose.orientation.x = quat[0];
                        pose.orientation.y = quat[1];
                        pose.orientation.z = quat[2];
                        pose.orientation.w = quat[3];

                        message.poses.push_back(pose);
                    }
                    

                    // RCLCPP_INFO(this->get_logger(), "Publishing: '%s'", message.data.c_str());
                    this->_arm1_frames_publisher->publish(message);
                };

            _sim->addCallback(1.0/this->get_parameter("publish_rate_hz").as_double(), arm1_callback);
        }


        // set up callback to publish frames for arm 2 (if it exists)
        if (_sim->virtuosoRobot()->hasArm2())
        {
            std::cout << "Setting up callback for Virtuoso arm 2 frames..." << std::endl;
            _arm2_frames_publisher = this->create_publisher<geometry_msgs::msg::PoseArray>("/output/arm2_frames", 10);
            auto arm2_callback = 
                [this]() -> void {
                    const Sim::VirtuosoArm* arm2 = this->_sim->virtuosoRobot()->arm2();
                    const Sim::VirtuosoArm::OuterTubeFramesArray& ot_frames = arm2->outerTubeFrames();
                    const Sim::VirtuosoArm::InnerTubeFramesArray& it_frames = arm2->innerTubeFrames();


                    auto message = geometry_msgs::msg::PoseArray();
                    message.header.stamp = this->now();
                    message.header.frame_id = "VB";

                    const Geometry::CoordinateFrame& vb_frame = this->_sim->virtuosoRobot()->VBFrame();
                    const Geometry::TransformationMatrix vb_transform_inv = vb_frame.transform().inverse();
                    for (const auto& frame : ot_frames)
                    {
                        geometry_msgs::msg::Pose pose;

                        const Geometry::TransformationMatrix transform = vb_transform_inv * frame.transform();

                        const Vec3r& origin = transform.translation();
                        const Vec4r& quat = GeometryUtils::matToQuat(transform.rotMat());
                        pose.position.x = origin[0];
                        pose.position.y = origin[1];
                        pose.position.z = origin[2];

                        pose.orientation.x = quat[0];
                        pose.orientation.y = quat[1];
                        pose.orientation.z = quat[2];
                        pose.orientation.w = quat[3];

                        message.poses.push_back(pose);
                    }

                    for (const auto& frame : it_frames)
                    {
                        geometry_msgs::msg::Pose pose;

                        const Geometry::TransformationMatrix transform = vb_transform_inv * frame.transform();

                        const Vec3r& origin = transform.translation();
                        const Vec4r& quat = GeometryUtils::matToQuat(transform.rotMat());
                        pose.position.x = origin[0];
                        pose.position.y = origin[1];
                        pose.position.z = origin[2];

                        pose.orientation.x = quat[0];
                        pose.orientation.y = quat[1];
                        pose.orientation.z = quat[2];
                        pose.orientation.w = quat[3];

                        message.poses.push_back(pose);
                    }
                    

                    // RCLCPP_INFO(this->get_logger(), "Publishing: '%s'", message.data.c_str());
                    this->_arm2_frames_publisher->publish(message);
                };

            _sim->addCallback(1.0/this->get_parameter("publish_rate_hz").as_double(), arm2_callback);
        }

<<<<<<< HEAD

        // set up callback to publish joint state for arm 1 (if it exists)
        if (_sim->virtuosoRobot()->hasArm1())
        {
            std::cout << "Setting up callback for Virtuoso arm 1 joint state..." << std::endl;
            _arm1_joint_state_publisher = this->create_publisher<sensor_msgs::msg::JointState>("/output/arm1_joint_state", 10);
            auto arm1_callback = 
                [this]() -> void {
                    const Sim::VirtuosoArm* arm1 = this->_sim->virtuosoRobot()->arm1();
                    sensor_msgs::msg::JointState msg = this->_createJointStateMsgForArm(arm1);
                    
                    this->_arm1_joint_state_publisher->publish(msg);
            };
=======
        // set up callback to publish tip frame for arm1 (if it exists)
        if (_sim->virtuosoRobot()->hasArm1())
        {
            std::cout << "Setting up callback for Virtuoso arm 1 tip frame..." << std::endl;
            _arm1_tip_frame_publisher = this->create_publisher<geometry_msgs::msg::PoseStamped>("/output/arm1_tip_frame", 10);

            auto arm1_callback = 
                [this]() -> void {
                    const Sim::VirtuosoArm* arm1 = this->_sim->virtuosoRobot()->arm1();
                    const Sim::VirtuosoArm::InnerTubeFramesArray& it_frames = arm1->innerTubeFrames();


                    auto message = geometry_msgs::msg::PoseStamped();
                    message.header.stamp = this->now();
                    message.header.frame_id = "VB";

                    const Geometry::CoordinateFrame& vb_frame = this->_sim->virtuosoRobot()->VBFrame();
                    const Geometry::TransformationMatrix vb_transform_inv = vb_frame.transform().inverse();
                    const Geometry::CoordinateFrame& tip_frame = it_frames.back();

                    geometry_msgs::msg::Pose pose;

                    const Geometry::TransformationMatrix transform = vb_transform_inv * tip_frame.transform();

                    const Vec3r& origin = transform.translation();
                    const Vec4r& quat = GeometryUtils::matToQuat(transform.rotMat());
                    message.pose.position.x = origin[0];
                    message.pose.position.y = origin[1];
                    message.pose.position.z = origin[2];

                    message.pose.orientation.x = quat[0];
                    message.pose.orientation.y = quat[1];
                    message.pose.orientation.z = quat[2];
                    message.pose.orientation.w = quat[3];
                    
                    this->_arm1_tip_frame_publisher->publish(message);
                };

            _sim->addCallback(1.0/this->get_parameter("publish_rate_hz").as_double(), arm1_callback);
        }

        // set up callback to publish tip frame for arm2 (if it exists)
        if (_sim->virtuosoRobot()->hasArm2())
        {
            std::cout << "Setting up callback for Virtuoso arm 2 tip frame..." << std::endl;
            _arm2_tip_frame_publisher = this->create_publisher<geometry_msgs::msg::PoseStamped>("/output/arm2_tip_frame", 10);

            auto arm2_callback = 
                [this]() -> void {
                    const Sim::VirtuosoArm* arm2 = this->_sim->virtuosoRobot()->arm2();
                    const Sim::VirtuosoArm::InnerTubeFramesArray& it_frames = arm2->innerTubeFrames();


                    auto message = geometry_msgs::msg::PoseStamped();
                    message.header.stamp = this->now();
                    message.header.frame_id = "VB";

                    const Geometry::CoordinateFrame& vb_frame = this->_sim->virtuosoRobot()->VBFrame();
                    const Geometry::TransformationMatrix vb_transform_inv = vb_frame.transform().inverse();
                    const Geometry::CoordinateFrame& tip_frame = it_frames.back();

                    geometry_msgs::msg::Pose pose;

                    const Geometry::TransformationMatrix transform = vb_transform_inv * tip_frame.transform();

                    const Vec3r& origin = transform.translation();
                    const Vec4r& quat = GeometryUtils::matToQuat(transform.rotMat());
                    message.pose.position.x = origin[0];
                    message.pose.position.y = origin[1];
                    message.pose.position.z = origin[2];

                    message.pose.orientation.x = quat[0];
                    message.pose.orientation.y = quat[1];
                    message.pose.orientation.z = quat[2];
                    message.pose.orientation.w = quat[3];
                    
                    this->_arm2_tip_frame_publisher->publish(message);
                };

            _sim->addCallback(1.0/this->get_parameter("publish_rate_hz").as_double(), arm2_callback);
        }

        // set up callback to publish commanded tip position for arm1 (if it exists)
        if (_sim->virtuosoRobot()->hasArm1())
        {
            std::cout << "Setting up callback for Virtuoso arm 1 commanded tip frame..." << std::endl;
            _arm1_commanded_tip_frame_publisher = this->create_publisher<geometry_msgs::msg::PoseStamped>("/output/arm1_commanded_tip_frame", 10);

            auto arm1_callback = 
                [this]() -> void {
                    const Sim::VirtuosoArm* arm1 = this->_sim->virtuosoRobot()->arm1();
                    const Vec3r& arm1_commanded_position = arm1->commandedTipPosition();


                    auto message = geometry_msgs::msg::PoseStamped();
                    message.header.stamp = this->now();
                    message.header.frame_id = "VB";

                    const Geometry::CoordinateFrame& vb_frame = this->_sim->virtuosoRobot()->VBFrame();
                    const Geometry::TransformationMatrix vb_transform_inv = vb_frame.transform().inverse();

                    const Vec3r& origin = vb_transform_inv.rotMat() * arm1_commanded_position + vb_transform_inv.translation();
                    message.pose.position.x = origin[0];
                    message.pose.position.y = origin[1];
                    message.pose.position.z = origin[2];

                    /** commanded tip position has no orientation */
                    message.pose.orientation.x = 0;
                    message.pose.orientation.y = 0;
                    message.pose.orientation.z = 0;
                    message.pose.orientation.w = 1;
                    
                    this->_arm1_commanded_tip_frame_publisher->publish(message);
                };
>>>>>>> 6a7cb122

            _sim->addCallback(1.0/this->get_parameter("publish_rate_hz").as_double(), arm1_callback);
        }

<<<<<<< HEAD
        // set up callback to publish joint state for arm 2 (if it exists)
        if (_sim->virtuosoRobot()->hasArm2())
        {
            std::cout << "Setting up callback for Virtuoso arm 2 joint state..." << std::endl;
            _arm2_joint_state_publisher = this->create_publisher<sensor_msgs::msg::JointState>("/output/arm2_joint_state", 10);
            auto arm2_callback = 
                [this]() -> void {
                    const Sim::VirtuosoArm* arm2 = this->_sim->virtuosoRobot()->arm2();
                    sensor_msgs::msg::JointState msg = this->_createJointStateMsgForArm(arm2);
                    
                    this->_arm2_joint_state_publisher->publish(msg);
            };
=======
        // set up callback to publish tip frame for arm2 (if it exists)
        if (_sim->virtuosoRobot()->hasArm2())
        {
            std::cout << "Setting up callback for Virtuoso arm 2 commanded tip frame..." << std::endl;
            _arm2_commanded_tip_frame_publisher = this->create_publisher<geometry_msgs::msg::PoseStamped>("/output/arm2_commanded_tip_frame", 10);

            auto arm2_callback = 
                [this]() -> void {
                    const Sim::VirtuosoArm* arm2 = this->_sim->virtuosoRobot()->arm2();
                    const Vec3r& arm2_commanded_position = arm2->commandedTipPosition();


                    auto message = geometry_msgs::msg::PoseStamped();
                    message.header.stamp = this->now();
                    message.header.frame_id = "VB";

                    const Geometry::CoordinateFrame& vb_frame = this->_sim->virtuosoRobot()->VBFrame();
                    const Geometry::TransformationMatrix vb_transform_inv = vb_frame.transform().inverse();
                    

                    const Vec3r& origin = vb_transform_inv.rotMat() * arm2_commanded_position + vb_transform_inv.translation();
                    message.pose.position.x = origin[0];
                    message.pose.position.y = origin[1];
                    message.pose.position.z = origin[2];

                    /** commanded tip position has no orientation */
                    message.pose.orientation.x = 0;
                    message.pose.orientation.y = 0;
                    message.pose.orientation.z = 0;
                    message.pose.orientation.w = 1;
                    
                    this->_arm2_commanded_tip_frame_publisher->publish(message);
                };
>>>>>>> 6a7cb122

            _sim->addCallback(1.0/this->get_parameter("publish_rate_hz").as_double(), arm2_callback);
        }

<<<<<<< HEAD
=======

>>>>>>> 6a7cb122
        // set up callback to publish mesh
        if (Sim::VirtuosoTissueGraspingSimulation* tissue_sim = dynamic_cast<Sim::VirtuosoTissueGraspingSimulation*>(_sim))
        {
            _mesh_publisher = this->create_publisher<shape_msgs::msg::Mesh>("/output/tissue_mesh", 3);

            const Geometry::TetMesh* tissue_mesh = tissue_sim->tissueMesh(); 

            
            _mesh_message.triangles.resize(tissue_mesh->numFaces());
            for (int i = 0; i < tissue_mesh->numFaces(); i++)
            {
                const Vec3i& face = tissue_mesh->face(i);
                shape_msgs::msg::MeshTriangle tri;
                tri.vertex_indices[0] = face[0];
                tri.vertex_indices[1] = face[1];
                tri.vertex_indices[2] = face[2];

                _mesh_message.triangles[i] = tri;
            }

            _mesh_message.vertices.resize(tissue_mesh->numVertices());

            auto mesh_callback = 
                [this, tissue_mesh]() -> void {
                    // update vertices
                    for (int i = 0; i < tissue_mesh->numVertices(); i++)
                    {
                        const Vec3r& vertex = tissue_mesh->vertex(i);
                        this->_mesh_message.vertices[i].x = vertex[0];
                        this->_mesh_message.vertices[i].y = vertex[1];
                        this->_mesh_message.vertices[i].z = vertex[2];
                        
                    }

                    this->_mesh_publisher->publish(this->_mesh_message);
                };
            
            _sim->addCallback(1.0/this->get_parameter("publish_rate_hz").as_double(), mesh_callback);

        }

        // set up callback to publish mesh vertices as a point cloud
        if (Sim::VirtuosoTissueGraspingSimulation* tissue_sim = dynamic_cast<Sim::VirtuosoTissueGraspingSimulation*>(_sim))
        {
            _mesh_pcl_publisher = this->create_publisher<sensor_msgs::msg::PointCloud2>("/output/tissue_mesh_vertices", 3);

            const Geometry::TetMesh* tissue_mesh = tissue_sim->tissueMesh(); 

            // set header
            _mesh_pcl_message.header.stamp = this->now();
            _mesh_pcl_message.header.frame_id = "sim";

            // add point fields
            _mesh_pcl_message.fields.resize(3);
            _mesh_pcl_message.fields[0].name = "x";
            _mesh_pcl_message.fields[0].offset = 0;
            _mesh_pcl_message.fields[0].datatype = (typeid(Real) == typeid(double)) ? sensor_msgs::msg::PointField::FLOAT64 : sensor_msgs::msg::PointField::FLOAT32;
            _mesh_pcl_message.fields[0].count = 1;

            _mesh_pcl_message.fields[1].name = "y";
            _mesh_pcl_message.fields[1].offset = sizeof(Real);
            _mesh_pcl_message.fields[1].datatype = (typeid(Real) == typeid(double)) ? sensor_msgs::msg::PointField::FLOAT64 : sensor_msgs::msg::PointField::FLOAT32;
            _mesh_pcl_message.fields[1].count = 1;

            _mesh_pcl_message.fields[2].name = "z";
            _mesh_pcl_message.fields[2].offset = 2*sizeof(Real);
            _mesh_pcl_message.fields[2].datatype = (typeid(Real) == typeid(double)) ? sensor_msgs::msg::PointField::FLOAT64 : sensor_msgs::msg::PointField::FLOAT32;
            _mesh_pcl_message.fields[2].count = 1;

            _mesh_pcl_message.height = 1;
            _mesh_pcl_message.width = tissue_mesh->numVertices();
            _mesh_pcl_message.is_dense = true;
            _mesh_pcl_message.is_bigendian = false;

            _mesh_pcl_message.point_step = 3*sizeof(Real);
            _mesh_pcl_message.row_step = _mesh_pcl_message.point_step * _mesh_pcl_message.width;

            _mesh_pcl_message.data.resize(_mesh_pcl_message.row_step);

            auto mesh_pcl_callback = 
                [this, tissue_mesh]() -> void {
                    // update vertices
                    memcpy(this->_mesh_pcl_message.data.data(), tissue_mesh->vertices().data(), _mesh_pcl_message.data.size());

                    this->_mesh_pcl_publisher->publish(this->_mesh_pcl_message);
                };
            
            _sim->addCallback(1.0/this->get_parameter("publish_rate_hz").as_double(), mesh_pcl_callback);

        }

        // set up callback to publish mesh vertices as a point cloud
        if (Sim::VirtuosoTissueGraspingSimulation* tissue_sim = dynamic_cast<Sim::VirtuosoTissueGraspingSimulation*>(_sim))
        {
            _trachea_partial_view_pc_publisher = this->create_publisher<sensor_msgs::msg::PointCloud2>("/output/trachea_partial_view_pc", 3);
            _tumor_partial_view_pc_publisher = this->create_publisher<sensor_msgs::msg::PointCloud2>("/output/tumor_partial_view_pc", 3);
            
            this->declare_parameter("partial_view_pc", true);
            this->declare_parameter("partial_view_pc_hfov", 80.0);
            this->declare_parameter("partial_view_pc_vfov", 30.0);
            this->declare_parameter("partial_view_pc_sample_density", 1.0);

            Real hfov_deg = this->get_parameter("partial_view_pc_hfov").as_double();
            Real vfov_deg = this->get_parameter("partial_view_pc_vfov").as_double();
            Real sample_density = this->get_parameter("partial_view_pc_sample_density").as_double();

            // lambda function to configure point cloud messages
            auto configure_pcl_message = [&](sensor_msgs::msg::PointCloud2& pcl_msg)
            {

                // sensor_msgs::PointCloud2Modifier modifier(pcl_msg);
                // auto datatype = (typeid(Real) == typeid(double)) ? sensor_msgs::msg::PointField::FLOAT64 : sensor_msgs::msg::PointField::FLOAT32;
                // modifier.setPointCloud2Fields(3,
                //     "x", 1, datatype,
                //     "y", 1, datatype,
                //     "z", 1, datatype
                // );

                // set header
                pcl_msg.header.stamp = this->now();
                pcl_msg.header.frame_id = "VB";

                // // add point fields
                pcl_msg.fields.resize(3);
                pcl_msg.fields[0].name = "x";
                pcl_msg.fields[0].offset = 0;
                pcl_msg.fields[0].datatype = (typeid(Real) == typeid(double)) ? sensor_msgs::msg::PointField::FLOAT64 : sensor_msgs::msg::PointField::FLOAT32;
                pcl_msg.fields[0].count = 1;

                pcl_msg.fields[1].name = "y";
                pcl_msg.fields[1].offset = sizeof(Real);
                pcl_msg.fields[1].datatype = (typeid(Real) == typeid(double)) ? sensor_msgs::msg::PointField::FLOAT64 : sensor_msgs::msg::PointField::FLOAT32;
                pcl_msg.fields[1].count = 1;

                pcl_msg.fields[2].name = "z";
                pcl_msg.fields[2].offset = 2*sizeof(Real);
                pcl_msg.fields[2].datatype = (typeid(Real) == typeid(double)) ? sensor_msgs::msg::PointField::FLOAT64 : sensor_msgs::msg::PointField::FLOAT32;
                pcl_msg.fields[2].count = 1;

                pcl_msg.height = 1;
                pcl_msg.width = hfov_deg * vfov_deg * sample_density * sample_density;
                pcl_msg.is_dense = true;
                pcl_msg.is_bigendian = false;

                pcl_msg.point_step = 3*sizeof(Real);
                pcl_msg.row_step = pcl_msg.point_step * pcl_msg.width;

                pcl_msg.data.resize(pcl_msg.row_step);
            };

            configure_pcl_message(_trachea_partial_view_pc_message);
            configure_pcl_message(_tumor_partial_view_pc_message);
            

            auto partial_view_pc_callback = 
                [this]() -> void {

                    if (!this->get_parameter("partial_view_pc").as_bool())
                        return;

                    const Vec3r& cam_position = this->_sim->graphicsScene()->cameraPosition();
                    const Vec3r& cam_view_dir = this->_sim->graphicsScene()->cameraViewDirection();
                    const Vec3r& cam_up_dir = this->_sim->graphicsScene()->cameraUpDirection();

                    Real hfov_deg = this->get_parameter("partial_view_pc_hfov").as_double();
                    Real vfov_deg = this->get_parameter("partial_view_pc_vfov").as_double();
                    Real sample_density = this->get_parameter("partial_view_pc_sample_density").as_double();

                    this->_sim->updateEmbreeScene();
                    std::vector<Geometry::PointsWithClass> point_clouds = 
                        this->_sim->embreeScene()->partialViewPointCloudsWithClass(cam_position, cam_view_dir, cam_up_dir, hfov_deg, vfov_deg, sample_density);
                    
                    // go through returned point clouds and find the ones that match the trachea and tumor classes
                    for (auto& pc : point_clouds)
                    {
                        // transform points to VB frame
                        const Geometry::CoordinateFrame& vb_frame = this->_sim->virtuosoRobot()->VBFrame();
                        const Geometry::TransformationMatrix vb_transform_inv = vb_frame.transform().inverse();
                        for (unsigned i = 0; i < pc.points.size(); i++)
                        {
                            pc.points[i] = vb_transform_inv.rotMat()*pc.points[i] + vb_transform_inv.translation();
                        }

                        if (pc.classification == Sim::VirtuosoTissueGraspingSimulation::TissueClasses::TRACHEA)
                        {
                            this->_trachea_partial_view_pc_message.header.stamp = this->now();
                            this->_trachea_partial_view_pc_message.width = pc.points.size();
                            this->_trachea_partial_view_pc_message.row_step = this->_trachea_partial_view_pc_message.width * this->_trachea_partial_view_pc_message.point_step;
                            this->_trachea_partial_view_pc_message.data.resize(this->_trachea_partial_view_pc_message.row_step);
                            // make sure we have enough space allocated (this only won't be the case if the user changes the parameters of the partial view point cloud in the middle of running the sim)
                            // size_t data_size = hfov_deg * vfov_deg * sample_density * sample_density * this->_trachea_partial_view_pc_message.point_step;
                            
                            // if (data_size != this->_trachea_partial_view_pc_message.data.size())
                            // {
                            //     this->_trachea_partial_view_pc_message.data.resize(data_size);
                            // }

                            for (unsigned i = 0; i < pc.points.size(); i++)
                            {
                                memcpy((Real*)this->_trachea_partial_view_pc_message.data.data() + 3*i, pc.points[i].data(), sizeof(Real)*3);
                            }
                        }

                        else if (pc.classification == Sim::VirtuosoTissueGraspingSimulation::TissueClasses::TUMOR)
                        {
                            this->_tumor_partial_view_pc_message.header.stamp = this->now();
                            this->_tumor_partial_view_pc_message.width = pc.points.size();
                            this->_tumor_partial_view_pc_message.row_step = this->_tumor_partial_view_pc_message.width * this->_tumor_partial_view_pc_message.point_step;
                            this->_tumor_partial_view_pc_message.data.resize(this->_tumor_partial_view_pc_message.row_step);

                            // make sure we have enough space allocated (this only won't be the case if the user changes the parameters of the partial view point cloud in the middle of running the sim)
                            // size_t data_size = hfov_deg * vfov_deg * sample_density * sample_density * this->_tumor_partial_view_pc_message.point_step;
                            // this->_tumor_partial_view_pc_message.row_step = data_size;
                            // if (data_size != this->_tumor_partial_view_pc_message.data.size())
                            // {
                            //     this->_tumor_partial_view_pc_message.data.resize(data_size);
                            // }

                            for (unsigned i = 0; i < pc.points.size(); i++)
                            {
                                memcpy((Real*)this->_tumor_partial_view_pc_message.data.data() + 3*i, pc.points[i].data(), sizeof(Real)*3);
                            }
                        }
                    }

                    // publish the messages
                    this->_trachea_partial_view_pc_publisher->publish(this->_trachea_partial_view_pc_message);
                    this->_tumor_partial_view_pc_publisher->publish(this->_tumor_partial_view_pc_message);
                };
            
            _sim->addCallback(1.0/this->get_parameter("publish_rate_hz").as_double(), partial_view_pc_callback);

        }

        // set up subscriber callback to take in joint state for arm 1
        if (_sim->virtuosoRobot()->hasArm1())
        {
            auto arm1_state_callback = 
                [this](sensor_msgs::msg::JointState::UniquePtr msg) -> void {
                    const auto [ot_rot, ot_trans, it_rot, it_trans, tool] = this->_jointMsgToJointState(msg.get());

                    this->_sim->setArm1JointState(ot_rot, ot_trans, it_rot, it_trans, tool);
            };

            _arm1_joint_state_subscriber = this->create_subscription<sensor_msgs::msg::JointState>("/input/arm1_joint_state", 10, arm1_state_callback);
        }
        
        // set up subscriber callback to take in joint state for arm 2
        if (_sim->virtuosoRobot()->hasArm2())
        {
            auto arm2_state_callback = 
                [this](sensor_msgs::msg::JointState::UniquePtr msg) -> void {
                    const auto [ot_rot, ot_trans, it_rot, it_trans, tool] = this->_jointMsgToJointState(msg.get());

                    this->_sim->setArm2JointState(ot_rot, ot_trans, it_rot, it_trans, tool);
            };

            _arm2_joint_state_subscriber = this->create_subscription<sensor_msgs::msg::JointState>("/input/arm2_joint_state", 10, arm2_state_callback);
        }

        // set up subscriber callback to take in tip position for arm 1
        if (_sim->virtuosoRobot()->hasArm1())
        {
            auto arm1_tip_pos_callback = 
                [this](geometry_msgs::msg::PoseStamped::UniquePtr msg) -> void {
                    const Vec3r local_pos(msg->pose.position.x, msg->pose.position.y, msg->pose.position.z);

                    const Geometry::CoordinateFrame& frame = this->_sim->virtuosoRobot()->VBFrame();
                    const Vec3r global_pos = frame.transform().rotMat()*local_pos + frame.origin();
                    this->_sim->setArm1TipPosition(global_pos);
            };

            _arm1_tip_position_subscriber = this->create_subscription<geometry_msgs::msg::PoseStamped>("/input/arm1_tip_pos", 10, arm1_tip_pos_callback);
        }

        // set up subscriber callback to take in tip position for arm2
        if (_sim->virtuosoRobot()->hasArm2())
        {
            auto arm2_tip_pos_callback =
                [this](geometry_msgs::msg::PoseStamped::UniquePtr msg) -> void {
                    const Vec3r local_pos(msg->pose.position.x, msg->pose.position.y, msg->pose.position.z);

                    const Geometry::CoordinateFrame& frame = this->_sim->virtuosoRobot()->VBFrame();
                    const Vec3r global_pos = frame.transform().rotMat()*local_pos + frame.origin();

                    this->_sim->setArm2TipPosition(global_pos);
            };

            _arm2_tip_position_subscriber = this->create_subscription<geometry_msgs::msg::PoseStamped>("/input/arm2_tip_pos", 10, arm2_tip_pos_callback);
        }

        // set up subscriber callback to take in tool state for arm 1
        if (_sim->virtuosoRobot()->hasArm1())
        {
            auto arm1_tool_state_callback = 
                [this](std_msgs::msg::Int8::UniquePtr msg) -> void {
                    this->_sim->setArm1ToolState(msg->data);
            };

            _arm1_tool_state_subscriber = this->create_subscription<std_msgs::msg::Int8>("/input/arm1_tool_state", 10, arm1_tool_state_callback);
        }

        // set up subscriber callback to take in tool state for arm 2
        if (_sim->virtuosoRobot()->hasArm2())
        {
            auto arm2_tool_state_callback = 
                [this](std_msgs::msg::Int8::UniquePtr msg) -> void {
                    this->_sim->setArm2ToolState(msg->data);
            };

            _arm2_tool_state_subscriber = this->create_subscription<std_msgs::msg::Int8>("/intput/arm2_tool_state", 10, arm2_tool_state_callback);
        }
        
    }

    private:
    /** Parses a ROS JointState message with 5 fields
     * "inner_rotation" - inner tube rotation
     * "outer_rotation" - outer tube rotation
     * "inner_translation" - inner tube translation
     * "outer_translation" - outer tube translation
     * "tool" - tool actuation
     * 
     * into a tuple: (outer_rot, outer_trans, inner_rot, inner_trans, tool)
     */
    std::tuple<double, double, double, double, int> _jointMsgToJointState(sensor_msgs::msg::JointState* msg) const
    {
        // joint states must contain five positions: inner rotation, outer rotation, inner
        // translation, and outer translation, and tool (in any order).
        if (msg->name.size() != 5) {
            // joint state doesn't contain the necessary fields; it is malformed.
            RCLCPP_WARN(
                get_logger(),
                "Joint state contains %lu states in 'name'. Valid joint states contain 5 states.",
                msg->name.size());
            return std::tuple<double, double, double, double, int>();
        } else if (msg->position.size() != 5) {
            // joint state doesn't contain the necessary fields; it is malformed.
            RCLCPP_WARN(
                get_logger(),
                "Joint state contains %lu states in 'position'. Valid joint states contain 5 states.",
                msg->position.size());
            return std::tuple<double, double, double, double, int>();
        }

        bool irSet = false, orSet = false, itSet = false, otSet = false, tSet = false;
        double ot_rot, ot_trans, it_rot, it_trans;
        int tool;

        for (uint32_t idx = 0; idx < 5; ++idx) {
            const auto &name = msg->name[idx];
            const auto scalar = msg->position[idx];

            if (name == "inner_rotation" || name == "innerRotation" || name == "ir") {
                irSet = true;
                it_rot = scalar;
            } else if (name == "outer_rotation" || name == "outerRotation" || name == "or") {
                orSet = true;
                ot_rot = scalar;
            } else if (name == "inner_translation" || name == "innerTranslation" || name == "it") {
                itSet = true;
                it_trans = scalar;
            } else if (name == "outer_translation" || name == "outerTranslation" || name == "ot") {
                otSet = true;
                ot_trans = scalar;
            } else if (name == "tool") {
                tSet = true;
                tool = scalar;
            } else {
                // this joint state was referenced incorrectly
                RCLCPP_WARN(
                get_logger(), "Attempt to set nonexistent joint '%s' failed.", name.c_str());
                return std::tuple<double, double, double, double, int>();
            }
        }

        // ensure that every joint was set
        if (irSet == false || orSet == false || itSet == false || otSet == false || tSet == false) {
            if (irSet == false) {
                RCLCPP_WARN(get_logger(), "Joint state message did not set inner_rotation joint.");
            } else if (orSet == false) {
                RCLCPP_WARN(get_logger(), "Joint state message did not set outer_rotation joint.");
            } else if (itSet == false) {
                RCLCPP_WARN(get_logger(), "Joint state message did not set inner_translation joint.");
            } else if (otSet == false) {
                RCLCPP_WARN(get_logger(), "Joint state message did not set outer_translation joint.");
            } else if (tSet == false) {
                RCLCPP_WARN(get_logger(), "Joint state message did not set tool joint.");
            }
            return std::tuple<double, double, double, double, int>();
        }

        return std::make_tuple(ot_rot, ot_trans, it_rot, it_trans, tool);
    }
    
    sensor_msgs::msg::JointState _createJointStateMsgForArm(const Sim::VirtuosoArm* arm) const
    {
        sensor_msgs::msg::JointState msg;
        msg.name = {"inner_rotation", "outer_rotation", "inner_translation", "outer_translation", "tool"};
        msg.position = {arm->innerTubeRotation(), arm->outerTubeRotation(), arm->innerTubeTranslation(), arm->outerTubeTranslation(), (double)arm->toolState()};

        msg.header.stamp = this->now();

        return msg;
    }

    private:
    /** Publishers */
    rclcpp::Publisher<geometry_msgs::msg::PoseArray>::SharedPtr _arm1_frames_publisher;     // publishes coordinate frames along backbone of arm1
    rclcpp::Publisher<geometry_msgs::msg::PoseArray>::SharedPtr _arm2_frames_publisher;     // publishes coordinate frames along backbone of arm2

<<<<<<< HEAD
    rclcpp::Publisher<sensor_msgs::msg::JointState>::SharedPtr _arm1_joint_state_publisher; // publishes the current joint state of arm1
    rclcpp::Publisher<sensor_msgs::msg::JointState>::SharedPtr _arm2_joint_state_publisher; // publishes the current joint state of arm2
=======
    rclcpp::Publisher<geometry_msgs::msg::PoseStamped>::SharedPtr _arm1_tip_frame_publisher;          // publishes the tip frame of arm1
    rclcpp::Publisher<geometry_msgs::msg::PoseStamped>::SharedPtr _arm2_tip_frame_publisher;          // publishes the tip frame of arm2

    rclcpp::Publisher<geometry_msgs::msg::PoseStamped>::SharedPtr _arm1_commanded_tip_frame_publisher;  // publishes the commanded tip position of arm1
    rclcpp::Publisher<geometry_msgs::msg::PoseStamped>::SharedPtr _arm2_commanded_tip_frame_publisher;  // published the commanded tip position of arm2
>>>>>>> 6a7cb122

    shape_msgs::msg::Mesh _mesh_message;    // pre-allocated mesh ROS message for speed (assuming faces and number of vertices stay the same)
    rclcpp::Publisher<shape_msgs::msg::Mesh>::SharedPtr _mesh_publisher;    // publishes the current tissue mesh (all vertices and surface faces)

    sensor_msgs::msg::PointCloud2 _mesh_pcl_message;    // pre-allocated mesh point cloud ROS message for speed (assuming number of vertices stays the same)
    rclcpp::Publisher<sensor_msgs::msg::PointCloud2>::SharedPtr _mesh_pcl_publisher;    // publishes the current mesh vertices as a ROS point cloud (for easy ROS visualization)

    sensor_msgs::msg::PointCloud2 _trachea_partial_view_pc_message;
    sensor_msgs::msg::PointCloud2 _tumor_partial_view_pc_message;
    rclcpp::Publisher<sensor_msgs::msg::PointCloud2>::SharedPtr _trachea_partial_view_pc_publisher;
    rclcpp::Publisher<sensor_msgs::msg::PointCloud2>::SharedPtr _tumor_partial_view_pc_publisher;

    /** Subscriptions */
    rclcpp::Subscription<sensor_msgs::msg::JointState>::SharedPtr _arm1_joint_state_subscriber;     // subscribes to joint state commands for arm1
    rclcpp::Subscription<sensor_msgs::msg::JointState>::SharedPtr _arm2_joint_state_subscriber;     // subscribes to joint state commands for arm2
    rclcpp::Subscription<geometry_msgs::msg::PoseStamped>::SharedPtr _arm1_tip_position_subscriber;     // subscribes to tip position commands for arm1
    rclcpp::Subscription<geometry_msgs::msg::PoseStamped>::SharedPtr _arm2_tip_position_subscriber;     // subscribes to tip position commands for arm2
    rclcpp::Subscription<std_msgs::msg::Int8>::SharedPtr _arm1_tool_state_subscriber;              // subscribes to tool state commands for arm1
    rclcpp::Subscription<std_msgs::msg::Int8>::SharedPtr _arm2_tool_state_subscriber;              // subscribes to tool state commands for arm2


    /** Pointer to the actively running Simulation object */
    Sim::VirtuosoSimulation* _sim;
};<|MERGE_RESOLUTION|>--- conflicted
+++ resolved
@@ -150,21 +150,6 @@
             _sim->addCallback(1.0/this->get_parameter("publish_rate_hz").as_double(), arm2_callback);
         }
 
-<<<<<<< HEAD
-
-        // set up callback to publish joint state for arm 1 (if it exists)
-        if (_sim->virtuosoRobot()->hasArm1())
-        {
-            std::cout << "Setting up callback for Virtuoso arm 1 joint state..." << std::endl;
-            _arm1_joint_state_publisher = this->create_publisher<sensor_msgs::msg::JointState>("/output/arm1_joint_state", 10);
-            auto arm1_callback = 
-                [this]() -> void {
-                    const Sim::VirtuosoArm* arm1 = this->_sim->virtuosoRobot()->arm1();
-                    sensor_msgs::msg::JointState msg = this->_createJointStateMsgForArm(arm1);
-                    
-                    this->_arm1_joint_state_publisher->publish(msg);
-            };
-=======
         // set up callback to publish tip frame for arm1 (if it exists)
         if (_sim->virtuosoRobot()->hasArm1())
         {
@@ -279,25 +264,10 @@
                     
                     this->_arm1_commanded_tip_frame_publisher->publish(message);
                 };
->>>>>>> 6a7cb122
 
             _sim->addCallback(1.0/this->get_parameter("publish_rate_hz").as_double(), arm1_callback);
         }
 
-<<<<<<< HEAD
-        // set up callback to publish joint state for arm 2 (if it exists)
-        if (_sim->virtuosoRobot()->hasArm2())
-        {
-            std::cout << "Setting up callback for Virtuoso arm 2 joint state..." << std::endl;
-            _arm2_joint_state_publisher = this->create_publisher<sensor_msgs::msg::JointState>("/output/arm2_joint_state", 10);
-            auto arm2_callback = 
-                [this]() -> void {
-                    const Sim::VirtuosoArm* arm2 = this->_sim->virtuosoRobot()->arm2();
-                    sensor_msgs::msg::JointState msg = this->_createJointStateMsgForArm(arm2);
-                    
-                    this->_arm2_joint_state_publisher->publish(msg);
-            };
-=======
         // set up callback to publish tip frame for arm2 (if it exists)
         if (_sim->virtuosoRobot()->hasArm2())
         {
@@ -331,15 +301,11 @@
                     
                     this->_arm2_commanded_tip_frame_publisher->publish(message);
                 };
->>>>>>> 6a7cb122
 
             _sim->addCallback(1.0/this->get_parameter("publish_rate_hz").as_double(), arm2_callback);
         }
 
-<<<<<<< HEAD
-=======
-
->>>>>>> 6a7cb122
+
         // set up callback to publish mesh
         if (Sim::VirtuosoTissueGraspingSimulation* tissue_sim = dynamic_cast<Sim::VirtuosoTissueGraspingSimulation*>(_sim))
         {
@@ -751,16 +717,11 @@
     rclcpp::Publisher<geometry_msgs::msg::PoseArray>::SharedPtr _arm1_frames_publisher;     // publishes coordinate frames along backbone of arm1
     rclcpp::Publisher<geometry_msgs::msg::PoseArray>::SharedPtr _arm2_frames_publisher;     // publishes coordinate frames along backbone of arm2
 
-<<<<<<< HEAD
-    rclcpp::Publisher<sensor_msgs::msg::JointState>::SharedPtr _arm1_joint_state_publisher; // publishes the current joint state of arm1
-    rclcpp::Publisher<sensor_msgs::msg::JointState>::SharedPtr _arm2_joint_state_publisher; // publishes the current joint state of arm2
-=======
     rclcpp::Publisher<geometry_msgs::msg::PoseStamped>::SharedPtr _arm1_tip_frame_publisher;          // publishes the tip frame of arm1
     rclcpp::Publisher<geometry_msgs::msg::PoseStamped>::SharedPtr _arm2_tip_frame_publisher;          // publishes the tip frame of arm2
 
     rclcpp::Publisher<geometry_msgs::msg::PoseStamped>::SharedPtr _arm1_commanded_tip_frame_publisher;  // publishes the commanded tip position of arm1
     rclcpp::Publisher<geometry_msgs::msg::PoseStamped>::SharedPtr _arm2_commanded_tip_frame_publisher;  // published the commanded tip position of arm2
->>>>>>> 6a7cb122
 
     shape_msgs::msg::Mesh _mesh_message;    // pre-allocated mesh ROS message for speed (assuming faces and number of vertices stay the same)
     rclcpp::Publisher<shape_msgs::msg::Mesh>::SharedPtr _mesh_publisher;    // publishes the current tissue mesh (all vertices and surface faces)
