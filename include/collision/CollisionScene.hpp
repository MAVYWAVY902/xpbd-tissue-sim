#ifndef __COLLISION_SCENE_HPP
#define __COLLISION_SCENE_HPP

// #include "simobject/MeshObject.hpp"
#include "simobject/Object.hpp"
#include "geometry/SDF.hpp"

<<<<<<< HEAD
=======
#ifdef HAVE_CUDA
#include "gpu/resource/WritableArrayGPUResource.hpp"
#include "gpu/GPUStructs.hpp"
#endif

>>>>>>> 24b9b377
namespace Sim
{
    class Simulation;
}

/** Includes a reference to the object itself and its collision geometry. */
struct CollisionObject
{
    Sim::Object* obj;
    std::unique_ptr<Geometry::SDF> sdf;
};

/** Responsible for determining collisions between objects in the simulation.
 * When a collision is identified between two objects, a collision constraint is created to resolve the collision over the subsequent time steps.
 * When the Simulation adds an object to the CollisionScene, a collision geometry (i.e. a SDF) is created for that object.
 */
class CollisionScene
{
    public:
    /** Constructor - needs a reference back to the simulation to access the time step, current sim time, etc. */
    explicit CollisionScene(const Sim::Simulation* sim);

    /** Adds a new object to the CollisionScene.
     * Creates a new collision geometry for this object depending on the type. (i.e. for a RigidBox, a BoxSDF is created, for a RigidSphere, a SphereSDF, etc.)
     * 
     * @param new_obj - the pointer to the new simulation object to be added to the scene
    */
    void addObject(Sim::Object* new_obj, const ObjectConfig* config);

    /** Detects collisions between objects in the CollisionScene.
     * When collisions are detected, collision constraints are created and added to the appropriate objects to resolve collisions.
     */
    void collideObjects();

    protected:
    /** Helper function that checks for collision between a pair of objects.
     * Implements the per face optimization described in Macklin et. al 2020 to find contact points between a SDF and a mesh.
     */
    void _collideObjectPair(CollisionObject& c_obj1, CollisionObject& c_obj2);

    /** Implements the Frank-Wolfe optimization algorithm applied to finding a contact point between a SDF and a 3D triangle face. 
     * @param sdf - the signed distance function (SDF) to collide against
     * @param p1 - 1st triangle vertex
     * @param p2 - 2nd triangle vertex
     * @param p3 - 3rd tringle vertex
     * @returns the closest point on the triangle to the boundary of the SDF - if at this closest point the SDF evaluates to negative, we have a collision!
    */
<<<<<<< HEAD
    Eigen::Vector3d _frankWolfe(const Geometry::SDF* sdf, const Eigen::Vector3d& p1, const Eigen::Vector3d& p2, const Eigen::Vector3d& p3) const;
=======
    Vec3r _frankWolfe(const Geometry::SDF* sdf, const Vec3r& p1, const Vec3r& p2, const Vec3r& p3) const;
>>>>>>> 24b9b377

    protected:
    /** Non-owning pointer to the Simulation object that this CollisionScene belongs to */
    const Sim::Simulation* _sim;

    /** Stores the mesh objects in the scene. */
    std::vector<CollisionObject> _collision_objects;
<<<<<<< HEAD
=======

    #ifdef HAVE_CUDA
    std::map<Sim::Object*, std::vector<Sim::GPUCollision> > _gpu_collisions;
    std::map<Sim::Object*, std::unique_ptr<Sim::WritableArrayGPUResource<Sim::GPUCollision> > > _gpu_collision_resources;
    #endif
>>>>>>> 24b9b377


};

#endif // __COLLISION_SCENE_HPP<|MERGE_RESOLUTION|>--- conflicted
+++ resolved
@@ -5,14 +5,11 @@
 #include "simobject/Object.hpp"
 #include "geometry/SDF.hpp"
 
-<<<<<<< HEAD
-=======
 #ifdef HAVE_CUDA
 #include "gpu/resource/WritableArrayGPUResource.hpp"
 #include "gpu/GPUStructs.hpp"
 #endif
 
->>>>>>> 24b9b377
 namespace Sim
 {
     class Simulation;
@@ -60,11 +57,7 @@
      * @param p3 - 3rd tringle vertex
      * @returns the closest point on the triangle to the boundary of the SDF - if at this closest point the SDF evaluates to negative, we have a collision!
     */
-<<<<<<< HEAD
-    Eigen::Vector3d _frankWolfe(const Geometry::SDF* sdf, const Eigen::Vector3d& p1, const Eigen::Vector3d& p2, const Eigen::Vector3d& p3) const;
-=======
     Vec3r _frankWolfe(const Geometry::SDF* sdf, const Vec3r& p1, const Vec3r& p2, const Vec3r& p3) const;
->>>>>>> 24b9b377
 
     protected:
     /** Non-owning pointer to the Simulation object that this CollisionScene belongs to */
@@ -72,14 +65,11 @@
 
     /** Stores the mesh objects in the scene. */
     std::vector<CollisionObject> _collision_objects;
-<<<<<<< HEAD
-=======
 
     #ifdef HAVE_CUDA
     std::map<Sim::Object*, std::vector<Sim::GPUCollision> > _gpu_collisions;
     std::map<Sim::Object*, std::unique_ptr<Sim::WritableArrayGPUResource<Sim::GPUCollision> > > _gpu_collision_resources;
     #endif
->>>>>>> 24b9b377
 
 
 };
