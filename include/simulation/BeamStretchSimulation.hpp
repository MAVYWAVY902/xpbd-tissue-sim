#ifndef __BEAM_STRETCH_SIMULATION_HPP
#define __BEAM_STRETCH_SIMULATION_HPP

#include "simulation/OutputSimulation.hpp"
<<<<<<< HEAD
#include <Eigen/Dense>
=======
#include "common/types.hpp"

namespace Sim
{
>>>>>>> 24b9b377

namespace Sim
{

class BeamStretchSimulation : public OutputSimulation
{
    public:

    explicit BeamStretchSimulation(const std::string& config_filename);

    virtual std::string toString() const override;
    virtual std::string type() const override { return "BeamStretchSimulation"; }

    virtual void setup() override;

    virtual void printInfo() const override;

    Real _stretch_velocity;
    Real _stretch_time;
};

} // namespace Sim

#endif // __BEAM_STRETCH_SIMULATION_HPP<|MERGE_RESOLUTION|>--- conflicted
+++ resolved
@@ -2,14 +2,10 @@
 #define __BEAM_STRETCH_SIMULATION_HPP
 
 #include "simulation/OutputSimulation.hpp"
-<<<<<<< HEAD
-#include <Eigen/Dense>
-=======
 #include "common/types.hpp"
 
 namespace Sim
 {
->>>>>>> 24b9b377
 
 namespace Sim
 {
