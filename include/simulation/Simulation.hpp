--- conflicted
+++ resolved
@@ -40,16 +40,12 @@
         virtual std::string toString(const int indent) const;
         virtual std::string type() const { return "Simulation"; }
 
-<<<<<<< HEAD
-        double time() const { return _time; }
-=======
         /** Adds a MeshObject to the simulation. Will add its Drawables to the Viewer as well.
          * @param mesh_obj : the MeshObject being added  
         */        
         // void addObject(std::shared_ptr<MeshObject> mesh_obj);
 
         Real time() const { return _time; }
->>>>>>> 77af48a6
 
         Real dt() const { return _time_step; }
         
@@ -77,13 +73,9 @@
 
         virtual void notifyMouseButtonPressed(int button, int action, int modifiers);
 
-<<<<<<< HEAD
-        virtual void notifyMouseMoved(double x, double y);
+        virtual void notifyMouseMoved(Real x, Real y);
 
-        virtual void notifyMouseScrolled(double dx, double dy);
-=======
-        virtual void notifyMouseMoved(Real x, Real y);
->>>>>>> 77af48a6
+        virtual void notifyMouseScrolled(Real dx, Real dy);
     
     protected:
         /** Helper to add an object to the simulation (used by derived Simulation classes)
