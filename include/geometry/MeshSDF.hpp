#ifndef __MESH_SDF_HPP
#define __MESH_SDF_HPP

// define MESH2SDF_DOUBLE_PRECISION so the Mesh2SDF library compiles with Real precision
#ifndef HAVE_CUDA
#define MESH2SDF_DOUBLE_PRECISION
#endif

#include <Mesh2SDF/MeshSDF.hpp>

#include "geometry/SDF.hpp"
#include "simobject/RigidMeshObject.hpp"
#include "config/RigidMeshObjectConfig.hpp"

namespace Geometry
{
class MeshSDF : public SDF
{
    public:
    MeshSDF(const Sim::RigidMeshObject* mesh_obj, const RigidMeshObjectConfig* config);

<<<<<<< HEAD
    MeshSDF(const Sim::RigidMeshObject* mesh_obj)
        : SDF(), _mesh_obj(mesh_obj) 
    {
        // calculate the SDF at the mesh's un-transformed state
        // if the corresponding RigidMeshObject to this SDF has an initial rotation, the mesh is already rotated, which will throw off the SDF
        Geometry::Mesh mesh_copy = *(mesh_obj->mesh());
        // untranslate the copy of the mesh
        mesh_copy.moveTogether(-mesh_obj->position());
        // unrotate the copy of the mesh
        const Eigen::Matrix3d rot_mat = GeometryUtils::quatToMat(GeometryUtils::inverseQuat(mesh_obj->orientation()));
        mesh_copy.rotateAbout(Eigen::Vector3d::Zero(), rot_mat);
        // compute the SDF
        _sdf = mesh2sdf::MeshSDF(mesh_copy.vertices(), mesh_copy.faces(), 128, 5, true);
    }

    virtual double evaluate(const Eigen::Vector3d& x) const
    {
        // transform x into body coordinates
        const Eigen::Vector3d x_body = _mesh_obj->globalToBody(x);
        // SDF may not be centered about the origin
        if (_from_file)
        {
            // TODO: fix alignment between SDF coordinates and body coordinates
            const mesh2sdf::BoundingBox sdf_mesh_bbox = _sdf.meshBoundingBox();
            const Eigen::Vector3d sdf_mesh_size = sdf_mesh_bbox.second - sdf_mesh_bbox.first;
            const Eigen::Vector3d obj_mesh_size = _mesh_obj->mesh()->unrotatedSize();
            const Eigen::Vector3d sdf_mesh_cm = _sdf.meshMassCenter();
            const Eigen::Vector3d scaling_factors_xyz = sdf_mesh_size.array() / obj_mesh_size.array();
            const Eigen::Vector3d x_sdf = sdf_mesh_cm.array() + x_body.array() * scaling_factors_xyz.array();
            // std::cout << "x_body: " << x_body[0] << ", " << x_body[1] << ", " << x_body[2] << std::endl;
            // std::cout << "x_sdf: " << x_sdf[0] << ", " << x_sdf[1] << ", " << x_sdf[2] << std::endl;
            const double dist = _sdf.evaluate(x_sdf);
            // std::cout << "dist: " << dist << std::endl;
            const Eigen::Vector3d grad = _sdf.gradient(x_sdf);
            const Eigen::Vector3d scaled_dist_vec =  grad.array() * dist / scaling_factors_xyz.array();
            return scaled_dist_vec.norm() * ( (dist < 0) ? -1 : 1);
        }
        return _sdf.evaluate(x_body);
    }
=======
    virtual Real evaluate(const Vec3r& x) const override;
>>>>>>> 77af48a6

    virtual Vec3r gradient(const Vec3r& x) const override;

    const Vec3r& gridCellSize() const { return _sdf.gridCellSize(); }
    AABB gridBoundingBox() const { const mesh2sdf::BoundingBox bbox = _sdf.gridBoundingBox(); return AABB(bbox.first, bbox.second); }
    const mesh2sdf::Array3<Real>& distanceGrid() const { return _sdf.distanceGrid(); }
    const mesh2sdf::Array3<Vec3r>& gradientGrid() const { return _sdf.gradientGrid(); }

    const Sim::RigidMeshObject* meshObj() const { return _mesh_obj; }
 #ifdef HAVE_CUDA
    virtual void createGPUResource() override;
 #endif

    protected:
    const Sim::RigidMeshObject* _mesh_obj;
    mesh2sdf::MeshSDF _sdf;
    bool _from_file;

};

} // namespace Geometry

#endif // __MESH_SDF_HPP<|MERGE_RESOLUTION|>--- conflicted
+++ resolved
@@ -19,49 +19,7 @@
     public:
     MeshSDF(const Sim::RigidMeshObject* mesh_obj, const RigidMeshObjectConfig* config);
 
-<<<<<<< HEAD
-    MeshSDF(const Sim::RigidMeshObject* mesh_obj)
-        : SDF(), _mesh_obj(mesh_obj) 
-    {
-        // calculate the SDF at the mesh's un-transformed state
-        // if the corresponding RigidMeshObject to this SDF has an initial rotation, the mesh is already rotated, which will throw off the SDF
-        Geometry::Mesh mesh_copy = *(mesh_obj->mesh());
-        // untranslate the copy of the mesh
-        mesh_copy.moveTogether(-mesh_obj->position());
-        // unrotate the copy of the mesh
-        const Eigen::Matrix3d rot_mat = GeometryUtils::quatToMat(GeometryUtils::inverseQuat(mesh_obj->orientation()));
-        mesh_copy.rotateAbout(Eigen::Vector3d::Zero(), rot_mat);
-        // compute the SDF
-        _sdf = mesh2sdf::MeshSDF(mesh_copy.vertices(), mesh_copy.faces(), 128, 5, true);
-    }
-
-    virtual double evaluate(const Eigen::Vector3d& x) const
-    {
-        // transform x into body coordinates
-        const Eigen::Vector3d x_body = _mesh_obj->globalToBody(x);
-        // SDF may not be centered about the origin
-        if (_from_file)
-        {
-            // TODO: fix alignment between SDF coordinates and body coordinates
-            const mesh2sdf::BoundingBox sdf_mesh_bbox = _sdf.meshBoundingBox();
-            const Eigen::Vector3d sdf_mesh_size = sdf_mesh_bbox.second - sdf_mesh_bbox.first;
-            const Eigen::Vector3d obj_mesh_size = _mesh_obj->mesh()->unrotatedSize();
-            const Eigen::Vector3d sdf_mesh_cm = _sdf.meshMassCenter();
-            const Eigen::Vector3d scaling_factors_xyz = sdf_mesh_size.array() / obj_mesh_size.array();
-            const Eigen::Vector3d x_sdf = sdf_mesh_cm.array() + x_body.array() * scaling_factors_xyz.array();
-            // std::cout << "x_body: " << x_body[0] << ", " << x_body[1] << ", " << x_body[2] << std::endl;
-            // std::cout << "x_sdf: " << x_sdf[0] << ", " << x_sdf[1] << ", " << x_sdf[2] << std::endl;
-            const double dist = _sdf.evaluate(x_sdf);
-            // std::cout << "dist: " << dist << std::endl;
-            const Eigen::Vector3d grad = _sdf.gradient(x_sdf);
-            const Eigen::Vector3d scaled_dist_vec =  grad.array() * dist / scaling_factors_xyz.array();
-            return scaled_dist_vec.norm() * ( (dist < 0) ? -1 : 1);
-        }
-        return _sdf.evaluate(x_body);
-    }
-=======
     virtual Real evaluate(const Vec3r& x) const override;
->>>>>>> 77af48a6
 
     virtual Vec3r gradient(const Vec3r& x) const override;
 
