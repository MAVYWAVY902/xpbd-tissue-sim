--- conflicted
+++ resolved
@@ -10,11 +10,7 @@
     static std::optional<bool>& DEFAULT_DRAW_POINTS() { static std::optional<bool> draw_points(false); return draw_points; }
     static std::optional<bool>& DEFAULT_DRAW_EDGES() { static std::optional<bool> draw_edges(false); return draw_edges; }
     static std::optional<bool>& DEFAULT_DRAW_FACES() { static std::optional<bool> draw_faces(true); return draw_faces; }
-<<<<<<< HEAD
-    static std::optional<Eigen::Vector4d>& DEFAULT_COLOR() { static std::optional<Eigen::Vector4d> color({1.0, 1.0, 1.0, 1.0}); return color; }
-=======
     static std::optional<Vec4r>& DEFAULT_COLOR() { static std::optional<Vec4r> color({1.0, 1.0, 1.0, 1.0}); return color; }
->>>>>>> 24b9b377
 
     MeshObjectConfig(const YAML::Node& node)
     {
@@ -26,8 +22,6 @@
 
         Config::_extractParameter("max-size", node, _max_size);
         Config::_extractParameter("size", node, _size);
-<<<<<<< HEAD
-=======
     }
 
     explicit MeshObjectConfig(const std::string& filename, const std::optional<Real>& max_size, const std::optional<Vec3r>& size,
@@ -40,24 +34,16 @@
         _draw_edges.value = draw_edges;
         _draw_faces.value = draw_faces;
         _color.value = color;
->>>>>>> 24b9b377
     }
 
     std::string filename() const { return _filename.value.value(); }
     bool drawPoints() const { return _draw_points.value.value(); }
     bool drawEdges() const { return _draw_edges.value.value(); }
     bool drawFaces() const { return _draw_faces.value.value(); }
-<<<<<<< HEAD
-    Eigen::Vector4d color() const { return _color.value.value(); }
-
-    std::optional<double> maxSize() const { return _max_size.value; }
-    std::optional<Eigen::Vector3d> size() const { return _size.value; }
-=======
     Vec4r color() const { return _color.value.value(); }
 
     std::optional<Real> maxSize() const { return _max_size.value; }
     std::optional<Vec3r> size() const { return _size.value; }
->>>>>>> 24b9b377
 
     protected:
     ConfigParameter<std::string> _filename;
@@ -65,19 +51,11 @@
     ConfigParameter<bool> _draw_points;
     ConfigParameter<bool> _draw_edges;
     ConfigParameter<bool> _draw_faces;
-<<<<<<< HEAD
-    ConfigParameter<Eigen::Vector4d> _color;
-
-    ConfigParameter<double> _max_size;
-    ConfigParameter<Eigen::Vector3d> _size;
-
-=======
     ConfigParameter<Vec4r> _color;
 
     ConfigParameter<Real> _max_size;
     ConfigParameter<Vec3r> _size;
 
->>>>>>> 24b9b377
 };
 
 #endif // __MESH_OBJECT_CONFIG_HPP