#ifndef __OBJECT_CONFIG_HPP
#define __OBJECT_CONFIG_HPP

#include "config/Config.hpp"

class Simulation;

class ObjectConfig : public Config
{
    public:

    static std::optional<Vec3r>& DEFAULT_POSITION() { static std::optional<Vec3r> pos({0,0,0}); return pos; }
    static std::optional<Vec3r>& DEFAULT_VELOCITY() { static std::optional<Vec3r> vel({0,0,0}); return vel; }
    static std::optional<Vec3r>& DEFAULT_ROTATION() { static std::optional<Vec3r> rot({0,0,0}); return rot; }
    static std::optional<bool>& DEFAULT_COLLISIONS() { static std::optional<bool> collisions(false); return collisions; }


    explicit ObjectConfig(const YAML::Node& node)
        : Config(node)
    {
        _extractParameter("collisions", node, _collisions, DEFAULT_COLLISIONS());

        _extractParameter("position", node, _initial_position, DEFAULT_POSITION());
        _extractParameter("velocity", node, _initial_velocity, DEFAULT_VELOCITY());
        _extractParameter("rotation", node, _initial_rotation, DEFAULT_ROTATION());
    }

<<<<<<< HEAD
    explicit ObjectConfig()
        : Config()
    {
        _collisions.value = DEFAULT_COLLISIONS();
        _initial_position.value = DEFAULT_POSITION();
        _initial_velocity.value = DEFAULT_VELOCITY();
        _initial_rotation.value = DEFAULT_ROTATION();
=======
    explicit ObjectConfig(const std::string& name, const Vec3r& initial_position, const Vec3r& initial_rotation,
                          const Vec3r& initial_velocity, bool collisions)
        : Config(name)
    {
        _initial_position.value = initial_position;
        _initial_rotation.value = initial_rotation;
        _initial_velocity.value = initial_velocity;
        _collisions.value = collisions;
>>>>>>> 77af48a6
    }
    
    bool collisions() const { return _collisions.value.value(); }
    Vec3r initialPosition() const { return _initial_position.value.value(); }
    Vec3r initialVelocity() const { return _initial_velocity.value.value(); }
    Vec3r initialRotation() const { return _initial_rotation.value.value(); }

    protected:

    ConfigParameter<bool> _collisions;

    ConfigParameter<Vec3r> _initial_position;
    ConfigParameter<Vec3r> _initial_velocity;
    ConfigParameter<Vec3r> _initial_rotation;

    const Simulation* _sim;

};

#endif // __OBJECT_CONFIG_HPP<|MERGE_RESOLUTION|>--- conflicted
+++ resolved
@@ -25,15 +25,6 @@
         _extractParameter("rotation", node, _initial_rotation, DEFAULT_ROTATION());
     }
 
-<<<<<<< HEAD
-    explicit ObjectConfig()
-        : Config()
-    {
-        _collisions.value = DEFAULT_COLLISIONS();
-        _initial_position.value = DEFAULT_POSITION();
-        _initial_velocity.value = DEFAULT_VELOCITY();
-        _initial_rotation.value = DEFAULT_ROTATION();
-=======
     explicit ObjectConfig(const std::string& name, const Vec3r& initial_position, const Vec3r& initial_rotation,
                           const Vec3r& initial_velocity, bool collisions)
         : Config(name)
@@ -42,7 +33,6 @@
         _initial_rotation.value = initial_rotation;
         _initial_velocity.value = initial_velocity;
         _collisions.value = collisions;
->>>>>>> 77af48a6
     }
     
     bool collisions() const { return _collisions.value.value(); }
