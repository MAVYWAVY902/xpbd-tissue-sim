--- conflicted
+++ resolved
@@ -12,8 +12,6 @@
         : RigidObjectConfig(node), MeshObjectConfig(node)
     {
         _extractParameter("sdf-filename", node, _sdf_filename);
-<<<<<<< HEAD
-=======
     }
 
     explicit RigidMeshObjectConfig( const std::string& name, const Vec3r& initial_position, const Vec3r& initial_rotation,
@@ -26,7 +24,6 @@
           MeshObjectConfig(filename, max_size, size, draw_points, draw_edges, draw_faces, color)
     {
         _sdf_filename.value = sdf_filename;
->>>>>>> 24b9b377
     }
 
     std::optional<std::string> sdfFilename() const { return _sdf_filename.value; }
