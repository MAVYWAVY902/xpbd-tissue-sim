--- conflicted
+++ resolved
@@ -8,18 +8,6 @@
 class VirtuosoArmConfig : public ObjectConfig
 {
     public:
-<<<<<<< HEAD
-    static std::optional<Real>& DEFAULT_OT_DIAMETER() { static std::optional<Real> ot_dia(0.15); return ot_dia; }
-    static std::optional<Real>& DEFUALT_OT_R_CURVATURE() { static std::optional<Real> ot_curv(0.15); return ot_curv; }
-    static std::optional<Real>& DEFAULT_IT_DIAMETER() { static std::optional<Real> it_dia(0.1); return it_dia; }
-    static std::optional<Real>& DEFAULT_IT_INITIAL_TRANSLATION() { static std::optional<Real> it_trans(0.05); return it_trans; }
-    static std::optional<Real>& DEFAULT_IT_INITIAL_ROTATION() { static std::optional<Real> it_rot(0); return it_rot; }
-    static std::optional<Real>& DEFAULT_OT_INITIAL_TRANSLATION() { static std::optional<Real> ot_trans(0.1); return ot_trans; }
-    static std::optional<Real>& DEFAULT_OT_INITIAL_ROTATION() { static std::optional<Real> ot_rot(0); return ot_rot; }
-    static std::optional<Real>& DEFAULT_OT_DISTAL_STRAIGHT_LENGTH() { static std::optional<Real> ot_l(0); return ot_l; }
-    static std::optional<Vec3r>& DEFAULT_BASE_INITIAL_POSITION() { static std::optional<Vec3r> pos({0.0, 0.0, 0.0}); return pos; }
-    static std::optional<Vec3r>& DEFAULT_BASE_INITIAL_ROTATION() { static std::optional<Vec3r> rot({0.0, 0.0, 0.0}); return rot; }
-=======
     static std::optional<double>& DEFAULT_OT_DIAMETER() { static std::optional<double> ot_dia(0.15); return ot_dia; }
     static std::optional<double>& DEFUALT_OT_R_CURVATURE() { static std::optional<double> ot_curv(0.15); return ot_curv; }
     static std::optional<double>& DEFAULT_IT_DIAMETER() { static std::optional<double> it_dia(0.1); return it_dia; }
@@ -42,7 +30,6 @@
 
     static std::optional<Eigen::Vector3d>& DEFAULT_BASE_INITIAL_POSITION() { static std::optional<Eigen::Vector3d> pos({0.0, 0.0, 0.0}); return pos; }
     static std::optional<Eigen::Vector3d>& DEFAULT_BASE_INITIAL_ROTATION() { static std::optional<Eigen::Vector3d> rot({0.0, 0.0, 0.0}); return rot; }
->>>>>>> 6cdd44bc
 
 
     explicit VirtuosoArmConfig(const YAML::Node& node)
@@ -66,14 +53,9 @@
 
     explicit VirtuosoArmConfig( const std::string& name, 
         const Vec3r& initial_pos, const Vec3r& initial_rot, const Vec3r& initial_velocity, bool collisions, bool graphics_only,
-<<<<<<< HEAD
-        Real ot_dia, Real ot_r_curve, Real ot_d_s_length, Real it_dia,
-        Real ot_rot, Real ot_trans, Real it_rot, Real it_trans
-=======
         double ot_dia, double ot_r_curve, double ot_d_s_length, double it_dia,
         double ot_rot, double ot_trans, double it_rot, double it_trans,
         Sim::VirtuosoArm::ToolType tool_type
->>>>>>> 6cdd44bc
     )
         : ObjectConfig(name, initial_pos, initial_rot, initial_velocity, collisions, graphics_only)
     {
@@ -94,18 +76,6 @@
     }
 
     // Getters and setters
-<<<<<<< HEAD
-    Real innerTubeDiameter() const { return _it_diameter.value.value(); }
-    Real innerTubeInitialTranslation() const { return _it_initial_translation.value.value(); }
-    Real innerTubeInitialRotation() const { return _it_initial_rotation.value.value(); }
-    Real outerTubeDiameter() const { return _ot_diameter.value.value(); }
-    Real outerTubeRadiusOfCurvature() const { return _ot_r_curvature.value.value(); }
-    Real outerTubeInitialTranslation() const { return _ot_initial_translation.value.value(); }
-    Real outerTubeInitialRotation() const { return _ot_initial_rotation.value.value(); }
-    Real outerTubeDistalStraightLength() const { return _ot_distal_straight_length.value.value(); }
-    Vec3r baseInitialPosition() const { return _base_initial_position.value.value(); }
-    Vec3r baseInitialRotation() const { return _base_initial_rotation.value.value(); }
-=======
     double innerTubeDiameter() const { return _it_diameter.value.value(); }
     double innerTubeInitialTranslation() const { return _it_initial_translation.value.value(); }
     double innerTubeInitialRotation() const { return _it_initial_rotation.value.value(); }
@@ -119,7 +89,6 @@
 
     Eigen::Vector3d baseInitialPosition() const { return _base_initial_position.value.value(); }
     Eigen::Vector3d baseInitialRotation() const { return _base_initial_rotation.value.value(); }
->>>>>>> 6cdd44bc
 
     protected:
     ConfigParameter<Real> _it_diameter;
@@ -132,15 +101,10 @@
     ConfigParameter<Real> _ot_initial_translation;
     ConfigParameter<Real> _ot_initial_rotation;
 
-<<<<<<< HEAD
-    ConfigParameter<Vec3r> _base_initial_position;
-    ConfigParameter<Vec3r> _base_initial_rotation;
-=======
     ConfigParameter<Sim::VirtuosoArm::ToolType> _tool_type;
 
     ConfigParameter<Eigen::Vector3d> _base_initial_position;
     ConfigParameter<Eigen::Vector3d> _base_initial_rotation;
->>>>>>> 6cdd44bc
 
 };
 
