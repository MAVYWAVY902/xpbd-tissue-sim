--- conflicted
+++ resolved
@@ -5,56 +5,7 @@
 
 class FirstOrderXPBDMeshObjectConfig : public XPBDMeshObjectConfig
 {
-<<<<<<< HEAD
-    SIMULTANEOUS=0,
-    SIMULTANEOUS_CONSTANT_B,
-    SIMULTANEOUS_AVERAGE_EDGE_B,
-    SIMULTANEOUS_SMALLEST_EDGE_B,
-    SEQUENTIAL,
-    SIMULTANEOUS_JACOBI,
-    SIMULTANEOUS_CONVERGENT_JACOBI
-};
-
-enum class FirstOrderXPBDResidualPolicy
-{
-    NEVER=0,
-    EVERY_SUBSTEP,
-    EVERY_ITERATION
-};
-
-class FirstOrderXPBDMeshObjectConfig : public XPBDMeshObjectConfig
-{
-    /** Static predefined default for the number of solver iterations */
-    // static std::optional<unsigned>& DEFAULT_NUM_SOLVER_ITERS() { static std::optional<unsigned> num_solver_iters(1); return num_solver_iters; }
-    /** Static predefined default for solve mode */
-    // static std::optional<FirstOrderXPBDSolveMode>& DEFAULT_SOLVE_MODE() { static std::optional<FirstOrderXPBDSolveMode> solve_mode(FirstOrderXPBDSolveMode::SEQUENTIAL); return solve_mode; }
-    /** Static predefined default for residual policy */
-    // static std::optional<FirstOrderXPBDResidualPolicy>& DEFAULT_RESIDUAL_POLICY() { static std::optional<FirstOrderXPBDResidualPolicy> residual_policy(FirstOrderXPBDResidualPolicy::EVERY_SUBSTEP); return residual_policy; }
-
-    static std::optional<double>& DEFAULT_DAMPING_MULTIPLIER() { static std::optional<double> damping(1); return damping; }
-
-    // static std::map<std::string, FirstOrderXPBDSolveMode>& SOLVE_MODE_OPTIONS() 
-    // {
-    //     static std::map<std::string, FirstOrderXPBDSolveMode> solve_mode_options{{"Simultaneous", FirstOrderXPBDSolveMode::SIMULTANEOUS},
-    //                                                                    {"Simultaneous-Constant-B", FirstOrderXPBDSolveMode::SIMULTANEOUS_CONSTANT_B},
-    //                                                                    {"Simultaneous-Average-Edge-B", FirstOrderXPBDSolveMode::SIMULTANEOUS_AVERAGE_EDGE_B},
-    //                                                                    {"Simultaneous-Smallest-Edge-B", FirstOrderXPBDSolveMode::SIMULTANEOUS_SMALLEST_EDGE_B},
-    //                                                                    {"Sequential", FirstOrderXPBDSolveMode::SEQUENTIAL},
-    //                                                                    {"Simultaneous-Jacobi", FirstOrderXPBDSolveMode::SIMULTANEOUS_JACOBI},
-    //                                                                    {"Simultaneous-Convergent-Jacobi", FirstOrderXPBDSolveMode::SIMULTANEOUS_CONVERGENT_JACOBI}};
-    //     return solve_mode_options;
-    // }
-
-    // static std::map<std::string, FirstOrderXPBDResidualPolicy>& RESIDUAL_POLICY_OPTIONS()
-    // {
-    //     static std::map<std::string, FirstOrderXPBDResidualPolicy> residual_policy_options{{"Never", FirstOrderXPBDResidualPolicy::NEVER},
-    //                                                                              {"Every-Substep", FirstOrderXPBDResidualPolicy::EVERY_SUBSTEP},
-    //                                                                              {"Every-Iteration", FirstOrderXPBDResidualPolicy::EVERY_ITERATION}};
-    //     return residual_policy_options;
-    // }
-=======
     static std::optional<Real>& DEFAULT_DAMPING_MULTIPLIER() { static std::optional<Real> damping(1); return damping; }
->>>>>>> 24b9b377
 
     public:
     /** Creates a Config from a YAML node, which consists of the specialized parameters needed for XPBDMeshObject.
@@ -63,30 +14,6 @@
     explicit FirstOrderXPBDMeshObjectConfig(const YAML::Node& node)
         : XPBDMeshObjectConfig(node)
     {
-<<<<<<< HEAD
-        // extract parameters
-        // _extractParameter("num-solver-iters", node, _num_solver_iters, DEFAULT_NUM_SOLVER_ITERS());
-        // _extractParameterWithOptions("solve-mode", node, _solve_mode, SOLVE_MODE_OPTIONS(), DEFAULT_SOLVE_MODE());
-        // _extractParameterWithOptions("residual-policy", node, _residual_policy, RESIDUAL_POLICY_OPTIONS(), DEFAULT_RESIDUAL_POLICY());
-        _extractParameter("damping-multiplier", node, _damping_multiplier, DEFAULT_DAMPING_MULTIPLIER());        
-    }
-
-    // Getters
-    // std::optional<unsigned> numSolverIters() const { return _num_solver_iters.value; }
-    // std::optional<FirstOrderXPBDSolveMode> solveMode() const { return _solve_mode.value; }
-    // std::optional<double> dampingStiffness() const { return _damping_stiffness.value; }
-    // std::optional<FirstOrderXPBDResidualPolicy> residualPolicy() const { return _residual_policy.value; }
-    std::optional<double> dampingMultiplier() const { return _damping_multiplier.value; }
-    // std::optional<double> gScaling() const { return _g_scaling.value; }
-
-    protected:
-    // Parameters
-    // ConfigParameter<unsigned> _num_solver_iters;
-    // ConfigParameter<FirstOrderXPBDSolveMode> _solve_mode;
-    // ConfigParameter<double> _damping_stiffness;
-    // ConfigParameter<FirstOrderXPBDResidualPolicy> _residual_policy;
-    ConfigParameter<double> _damping_multiplier;
-=======
         _extractParameter("damping-multiplier", node, _damping_multiplier, DEFAULT_DAMPING_MULTIPLIER());        
     }
 
@@ -116,7 +43,6 @@
 
     protected:
     ConfigParameter<Real> _damping_multiplier;
->>>>>>> 24b9b377
 };
 
 #endif // __FIRST_ORDER_XPBD_MESH_OBJECT_CONFIG_HPP