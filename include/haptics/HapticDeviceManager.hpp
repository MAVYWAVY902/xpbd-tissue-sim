--- conflicted
+++ resolved
@@ -43,11 +43,6 @@
     static HDCallbackCode HDCALLBACK _updateCallback(void *data);
     static HDCallbackCode HDCALLBACK _copyCallback(void *data);
 
-<<<<<<< HEAD
-=======
-    // void setPosition(const Vec3r& new_position) { _position = new_position; }
-    // void setButtonPressed(const bool pressed) { _button_pressed = pressed; }
->>>>>>> 77af48a6
     void copyState();
     void setStale(const bool stale) { _stale = stale; }
     inline void setDeviceData(const HDboolean& b1_state, const HDboolean& b2_state, const hduVector3Dd& position, const HDdouble* transform);
