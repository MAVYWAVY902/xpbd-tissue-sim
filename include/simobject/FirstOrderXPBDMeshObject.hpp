--- conflicted
+++ resolved
@@ -6,15 +6,10 @@
 
 namespace Sim
 {
-<<<<<<< HEAD
-
-class FirstOrderXPBDMeshObject : public XPBDMeshObject
-=======
 template<typename SolverType, typename ConstraintTypeList> class FirstOrderXPBDMeshObject;
 
 template<typename SolverType, typename... ConstraintTypes>
 class FirstOrderXPBDMeshObject<SolverType, TypeList<ConstraintTypes...>> : public XPBDMeshObject<SolverType, TypeList<ConstraintTypes...>>
->>>>>>> 24b9b377
 {
     public:
     explicit FirstOrderXPBDMeshObject(const Simulation* sim, const FirstOrderXPBDMeshObjectConfig* config);
@@ -24,18 +19,6 @@
 
     virtual void setup() override;
 
-<<<<<<< HEAD
-    double vertexDamping(const unsigned index) const { return 1.0/_inv_B[index]; }
-
-    double vertexInvDamping(const unsigned index) const { return _inv_B[index]; }
-
-    protected:
-    /** Moves the vertices in the absence of constraints.
-     * i.e. according to their current velocities and the forces applied to them
-     */
-    virtual void _movePositionsInertially() override;
-
-=======
    //  Real vertexDamping(const unsigned index) const { return 1.0/_inv_B[index]; }
 
    //  Real vertexInvDamping(const unsigned index) const { return _inv_B[index]; }
@@ -55,25 +38,19 @@
      */
     void _createElasticConstraints();
 
+    protected:
     /** Moves the vertices in the absence of constraints.
      * i.e. according to their current velocities and the forces applied to them
      */
     virtual void _movePositionsInertially() override;
 
->>>>>>> 24b9b377
     private:
     virtual void _calculatePerVertexQuantities() override;
 
     protected:
-<<<<<<< HEAD
-    double _damping_multiplier;
-
-    std::vector<double> _inv_B;
-=======
     Real _damping_multiplier;
 
     std::vector<Real> _inv_B;
->>>>>>> 24b9b377
 
 };
 
