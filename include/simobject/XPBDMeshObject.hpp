#ifndef __XPBD_MESH_OBJECT_HPP
#define __XPBD_MESH_OBJECT_HPP

<<<<<<< HEAD
#include "config/XPBDMeshObjectConfig.hpp"
#include "simobject/Object.hpp"
#include "simobject/MeshObject.hpp"
#include "simobject/ElasticMaterial.hpp"
=======
// #include "config/XPBDMeshObjectConfig.hpp"
// #include "simobject/Object.hpp"
// #include "simobject/MeshObject.hpp"
#include "simobject/XPBDMeshObjectBase.hpp"
#include "simobject/ElasticMaterial.hpp"
#include "common/XPBDTypedefs.hpp"

// #include "solver/XPBDSolverUpdates.hpp"

#include "common/VariadicVectorContainer.hpp"
#include "common/TypeList.hpp"

#ifdef HAVE_CUDA
#include "gpu/resource/XPBDMeshObjectGPUResource.hpp"
#endif
>>>>>>> 24b9b377
// #include "solver/XPBDSolver.hpp"
// #include "solver/Constraint.hpp"

// TODO: fix circular dependency and remove the need for this forward declaration
namespace Solver
{
<<<<<<< HEAD
    class Constraint;
    class CollisionConstraint;
    class ConstraintProjector;
    class XPBDSolver;
}

namespace Geometry
{
    class SDF;
}

namespace Sim
{

class RigidObject;

struct XPBDCollisionConstraint
{
=======
    class DeviatoricConstraint;
    class HydrostaticConstraint;
    class StaticDeformableCollisionConstraint;
    class RigidDeformableCollisionConstraint;
    class CollisionConstraint;

    template<bool, class T>
    class ConstraintProjector;

    template<bool, class T1, class T2>
    class CombinedConstraintProjector;

    template<bool, class... Ts>
    class XPBDSolver;
}

namespace Geometry
{
    class SDF;
}

namespace Sim
{

class RigidObject;

struct XPBDCollisionConstraint
{
>>>>>>> 24b9b377
    std::unique_ptr<Solver::CollisionConstraint> constraint;
    int projector_index;
    int num_steps_unused;
};

/** A class for solving the dynamics of elastic, highly deformable materials with the XPBD method described in
 *  "A Constraint-based Formulation of Stable Neo-Hookean Materials" by Macklin and Muller (2021).
 *  Refer to the paper and preceding papers for details on the XPBD approach.
 */
<<<<<<< HEAD
class XPBDMeshObject : public Object, public TetMeshObject
=======
template<typename SolverType, typename ConstraintTypeList> class XPBDMeshObject;

// TODO: should the template parameters be SolverType, XPBDMeshObjectConstraintConfiguration?
// if we have an XPBDObject base class that is templated with <SolverType, ...ConstraintTypes>, we can get constraints from XPBDMeshObjectConstraintConfiguration
// this way, we can use if constexpr (std::is_same_v<XPBDMeshObjectConstraintConfiguration, XPBDMeshObjectConstraintConfigurations::StableNeohookean) which is maybe a more direct comparison
//  instead of using a variant variable
template<typename SolverType, typename... ConstraintTypes>
class XPBDMeshObject<SolverType, TypeList<ConstraintTypes...>> : public XPBDMeshObject_Base
>>>>>>> 24b9b377
{
   #ifdef HAVE_CUDA
    friend class XPBDMeshObjectGPUResource;
   #endif

    public:
    /** Creates a new XPBDMeshObject from a YAML config node
     * @param name : the name of the new XPBDMeshObject
     * @param config : the YAML node dictionary describing the parameters for the new XPBDMeshObject
     */
<<<<<<< HEAD
=======
    // TODO: parameter pack in constructor for ConstraintTypes type deduction. Maybe move this to XPBDMeshObjectConfig?
>>>>>>> 24b9b377
    explicit XPBDMeshObject(const Simulation* sim, const XPBDMeshObjectConfig* config);

    virtual ~XPBDMeshObject();

    virtual std::string toString(const int indent) const override;
    virtual std::string type() const override { return "XPBDMeshObject"; }

    const ElasticMaterial& material() const { return _material; }
<<<<<<< HEAD
    Solver::XPBDSolver const* solver() const { return _solver.get(); }

    int numConstraints() const { return _elastic_constraints.size() + _collision_constraints.size(); }
    const std::vector<std::unique_ptr<Solver::Constraint>>& elasticConstraints() const { return _elastic_constraints; }

    double* vertexPreviousPositionPointer(const int index) const { return const_cast<double*>(_previous_vertices.col(index).data()); }

    void fixVertex(int index) { _is_fixed_vertex[index] = true; }

    bool vertexFixed(int index) const { return _is_fixed_vertex[index]; }

    double vertexMass(int index) const { return _vertex_masses[index]; }

    double vertexInvMass(int index) const { return _vertex_inv_masses[index]; }

    int vertexAttachedElements(int index) const { return _vertex_attached_elements[index]; }

    Eigen::Vector3d vertexVelocity(int index) const { return _vertex_velocities.col(index); }

    Eigen::Vector3d vertexPreviousPosition(int index) const { return _previous_vertices.col(index); }

    /** Performs any one-time setup that needs to be done outside the constructor. */
    virtual void setup() override;

    /** Steps forward one time step. */
    virtual void update() override;

    virtual void velocityUpdate() override;

    /** Returns the AABB around this object. */
    virtual Geometry::AABB boundingBox() const override;

    /** Returns the number of constraints that share the position at the specified index.
     * This is the factor by which to scale the residual in the distributed primary residual update methods.
     */
    int numConstraintsForPosition(const int index) const;

    void addStaticCollisionConstraint(const Geometry::SDF* sdf, const Eigen::Vector3d& p, const Eigen::Vector3d& n,
                                    const XPBDMeshObject* obj, const int v1, const int v2, const int v3, const double u, const double v, const double w);

    void addRigidDeformableCollisionConstraint(const Geometry::SDF* sdf, Sim::RigidObject* rigid_obj, const Eigen::Vector3d& rigid_body_point, const Eigen::Vector3d& collision_normal,
                                       const Sim::XPBDMeshObject* deformable_obj, const int v1, const int v2, const int v3, const double u, const double v, const double w);

    void clearCollisionConstraints();

    void removeOldCollisionConstraints(const int threshold);

    protected:
    /** Moves the vertices in the absence of constraints.
     * i.e. according to their current velocities and the external forces applied to them
     */
    virtual void _movePositionsInertially();

    /** Projects the constraints onto the inertial positions and updates the mesh positions accordingly to satisfy the constraints.
     * Uses the XPBD algorithm to perform the constraint projection.
     */
    void _projectConstraints();

    /** Update the velocities based on the updated positions.
     */
    // void _updateVelocities();

    virtual void _calculatePerVertexQuantities();

    /** Creates constraints according to the specified constraint type and options.
     * @param constraint_type - the type of constraints to create and apply to the elements of the mesh. One of the options specified in the XPBDConstraintType enum.
     * @param with_residual - whether or not to include the primary residual in the update formula for constraint projection.
     * @param with_damping - whether or not to include XPBD damping (as proposed in the original XPBD paper) in the update formula for constraint projection.
     * @param first_order - whether or not to reformulate constraints as "first order". Should only be true for FirstOrderXPBDMeshObjects.
     */
    void _createConstraints(XPBDConstraintType constraint_type, bool with_residual, bool with_damping, bool first_order);

    /** Helper method to "decorate" (i.e. extend) a ConstraintProjector with the specified options.
     * @param projector - the ConstraintProjector to decorate
     * @param with_residual - whether or not to include the primary residual in the update formula for constraint projection.
     * @param with_damping - whether or not to include XPBD damping (as proposed in the original XPBD paper) in the update formula for constraint projection.
     * @param first_order - whether or not to reformulate constraints as "first order". Should only be true for FirstOrderXPBDMeshObjects.
     * 
     * @returns the decorated ConstraintProjector 
     */
    std::unique_ptr<Solver::ConstraintProjector> _decorateConstraintProjector(std::unique_ptr<Solver::ConstraintProjector> projector, bool with_residual, bool with_damping, bool first_order);

    /** Creates a XPBDSolver based on the specified solver type and options. The XPBDSolver is responsible for performing the constraint projection.
     * @param solver_type - the type of solver to create. One of the options specified in the XPBDSolverType enum.
     * @param num_solver_iters - the number of solver iterations the solver should perform each time step.
     * @param residual_policy - dictates how often the solver should compute the residuals. The residuals are useful for measuring how accurate the solver is.
     */
    void _createSolver(XPBDSolverType solver_type, int num_solver_iters, XPBDResidualPolicy residual_policy);

    protected:
    Geometry::Mesh::VerticesMat _previous_vertices;
    Geometry::Mesh::VerticesMat _vertex_velocities;

    Eigen::Vector3d _initial_velocity;

    ElasticMaterial _material;

    std::vector<double> _vertex_masses;
    std::vector<double> _vertex_inv_masses;
    std::vector<double> _vertex_volumes;
    std::vector<int> _vertex_attached_elements;
    std::vector<bool> _is_fixed_vertex;

    XPBDSolverType _solver_type;            // the type of solver to create - set by the Config object
    XPBDResidualPolicy _residual_policy;    // how often the solver should compute the residuals - set by the Config object
    int _num_solver_iters;             // number of iterations the solver should have - set by the Config object

    double _damping_gamma;                  // the amount of damping per constraint. gamma = alpha_tilde * beta_tilde / dt (see Equation (26) in the XPBD paper for more details.)
    
    XPBDConstraintType _constraint_type;    // the type of constraints to create - set by the Config object
    bool _constraints_with_residual;        // whether or not the constraints should include the primary residual in their update - set by the Config object
    bool _constraints_with_damping;         // whether or not the constraints should include damping in their update - set by the Config object

    std::unique_ptr<Solver::XPBDSolver> _solver;       // the XPBDSolver that will project the constraints
    std::vector<std::unique_ptr<Solver::Constraint>> _elastic_constraints;  // the array of constraints applied to the elements of the mesh
    // std::vector<std::unique_ptr<Solver::CollisionConstraint>> _collision_constraints;
    // std::vector<int> _collision_constraint_projector_indices;
    std::vector<XPBDCollisionConstraint> _collision_constraints;
=======

    // int numConstraints() const { return _elastic_constraints.size() + _collision_constraints.size(); }
    // const std::vector<std::unique_ptr<Solver::Constraint>>& elasticConstraints() const { return _elastic_constraints; }

    Real* vertexPreviousPositionPointer(const int index) const { return const_cast<Real*>(_previous_vertices.col(index).data()); }

    void fixVertex(int index) { _is_fixed_vertex[index] = true; }

    bool vertexFixed(int index) const { return _is_fixed_vertex[index]; }

    Real vertexMass(int index) const { return _vertex_masses[index]; }

    Real vertexInvMass(int index) const { return _vertex_inv_masses[index]; }

    int vertexAttachedElements(int index) const { return _vertex_attached_elements[index]; }

    Vec3r vertexVelocity(int index) const { return _vertex_velocities.col(index); }

    Vec3r vertexPreviousPosition(int index) const { return _previous_vertices.col(index); }

    /** Performs any one-time setup that needs to be done outside the constructor. */
    virtual void setup() override;

    /** Steps forward one time step. */
    virtual void update() override;

    virtual void velocityUpdate() override;

    /** Returns the AABB around this object. */
    virtual Geometry::AABB boundingBox() const override;

    /** Returns the number of constraints that share the position at the specified index.
     * This is the factor by which to scale the residual in the distributed primary residual update methods.
     */
    int numConstraintsForPosition(const int index) const;

    void addStaticCollisionConstraint(const Geometry::SDF* sdf, const Vec3r& p, const Vec3r& n,
                                    int face_ind, const Real u, const Real v, const Real w);

    void addRigidDeformableCollisionConstraint(const Geometry::SDF* sdf, Sim::RigidObject* rigid_obj, const Vec3r& rigid_body_point, const Vec3r& collision_normal,
                                       int face_ind, const Real u, const Real v, const Real w);

    void clearCollisionConstraints();

    void removeOldCollisionConstraints(const int threshold);

 #ifdef HAVE_CUDA
    virtual void createGPUResource() override;
    virtual XPBDMeshObjectGPUResource* gpuResource() override;
    virtual const XPBDMeshObjectGPUResource* gpuResource() const override;
 #endif

    protected:
    /** Moves the vertices in the absence of constraints.
     * i.e. according to their current velocities and the external forces applied to them
     */
    virtual void _movePositionsInertially();

    /** Projects the constraints onto the inertial positions and updates the mesh positions accordingly to satisfy the constraints.
     * Uses the XPBD algorithm to perform the constraint projection.
     */
    void _projectConstraints();

    /** Update the velocities based on the updated positions.
     */
    // void _updateVelocities();

    virtual void _calculatePerVertexQuantities();

    /** Creates constraints according to the constraint type.
     */
    void _createElasticConstraints();

    protected:
    Geometry::Mesh::VerticesMat _previous_vertices;
    Geometry::Mesh::VerticesMat _vertex_velocities;

    Vec3r _initial_velocity;

    ElasticMaterial _material;

    std::vector<Real> _vertex_masses;
    std::vector<Real> _vertex_inv_masses;
    std::vector<Real> _vertex_volumes;
    std::vector<int> _vertex_attached_elements;
    std::vector<bool> _is_fixed_vertex;

    Real _damping_gamma;                  // the amount of damping per constraint. gamma = alpha_tilde * beta_tilde / dt (see Equation (26) in the XPBD paper for more details.)
    
    XPBDMeshObjectConstraintConfigurationEnum _constraint_type;    // the type of constraints to create - set by the Config object
    bool _constraints_with_residual;        // whether or not the constraints should include the primary residual in their update - set by the Config object
    bool _constraints_with_damping;         // whether or not the constraints should include damping in their update - set by the Config object

    // TODO: generalize constraints somehow
    // std::unique_ptr<    Solver::XPBDSolver<Solver::CombinedConstraintProjector<Solver::DeviatoricConstraint, Solver::HydrostaticConstraint>,
    //                     Solver::ConstraintProjector<Solver::StaticDeformableCollisionConstraint>,
    //                     Solver::ConstraintProjector<Solver::RigidDeformableCollisionConstraint> > > _solver;

    SolverType _solver;

    VariadicVectorContainer<ConstraintTypes...> _constraints;

    // std::unique_ptr<Solver::XPBDSolver> _solver;       // the XPBDSolver that will project the constraints
    // std::vector<std::unique_ptr<Solver::Constraint>> _elastic_constraints;  // the array of constraints applied to the elements of the mesh
    // std::vector<std::unique_ptr<Solver::CollisionConstraint>> _collision_constraints;
    // std::vector<int> _collision_constraint_projector_indices;
    // std::vector<XPBDCollisionConstraint> _collision_constraints;
>>>>>>> 24b9b377
};

} // namespace Sim

#endif // __XPBD_MESH_OBJECT_HPP<|MERGE_RESOLUTION|>--- conflicted
+++ resolved
@@ -1,12 +1,6 @@
 #ifndef __XPBD_MESH_OBJECT_HPP
 #define __XPBD_MESH_OBJECT_HPP
 
-<<<<<<< HEAD
-#include "config/XPBDMeshObjectConfig.hpp"
-#include "simobject/Object.hpp"
-#include "simobject/MeshObject.hpp"
-#include "simobject/ElasticMaterial.hpp"
-=======
 // #include "config/XPBDMeshObjectConfig.hpp"
 // #include "simobject/Object.hpp"
 // #include "simobject/MeshObject.hpp"
@@ -22,33 +16,12 @@
 #ifdef HAVE_CUDA
 #include "gpu/resource/XPBDMeshObjectGPUResource.hpp"
 #endif
->>>>>>> 24b9b377
 // #include "solver/XPBDSolver.hpp"
 // #include "solver/Constraint.hpp"
 
 // TODO: fix circular dependency and remove the need for this forward declaration
 namespace Solver
 {
-<<<<<<< HEAD
-    class Constraint;
-    class CollisionConstraint;
-    class ConstraintProjector;
-    class XPBDSolver;
-}
-
-namespace Geometry
-{
-    class SDF;
-}
-
-namespace Sim
-{
-
-class RigidObject;
-
-struct XPBDCollisionConstraint
-{
-=======
     class DeviatoricConstraint;
     class HydrostaticConstraint;
     class StaticDeformableCollisionConstraint;
@@ -77,7 +50,6 @@
 
 struct XPBDCollisionConstraint
 {
->>>>>>> 24b9b377
     std::unique_ptr<Solver::CollisionConstraint> constraint;
     int projector_index;
     int num_steps_unused;
@@ -87,9 +59,6 @@
  *  "A Constraint-based Formulation of Stable Neo-Hookean Materials" by Macklin and Muller (2021).
  *  Refer to the paper and preceding papers for details on the XPBD approach.
  */
-<<<<<<< HEAD
-class XPBDMeshObject : public Object, public TetMeshObject
-=======
 template<typename SolverType, typename ConstraintTypeList> class XPBDMeshObject;
 
 // TODO: should the template parameters be SolverType, XPBDMeshObjectConstraintConfiguration?
@@ -98,7 +67,6 @@
 //  instead of using a variant variable
 template<typename SolverType, typename... ConstraintTypes>
 class XPBDMeshObject<SolverType, TypeList<ConstraintTypes...>> : public XPBDMeshObject_Base
->>>>>>> 24b9b377
 {
    #ifdef HAVE_CUDA
     friend class XPBDMeshObjectGPUResource;
@@ -109,10 +77,7 @@
      * @param name : the name of the new XPBDMeshObject
      * @param config : the YAML node dictionary describing the parameters for the new XPBDMeshObject
      */
-<<<<<<< HEAD
-=======
     // TODO: parameter pack in constructor for ConstraintTypes type deduction. Maybe move this to XPBDMeshObjectConfig?
->>>>>>> 24b9b377
     explicit XPBDMeshObject(const Simulation* sim, const XPBDMeshObjectConfig* config);
 
     virtual ~XPBDMeshObject();
@@ -121,126 +86,6 @@
     virtual std::string type() const override { return "XPBDMeshObject"; }
 
     const ElasticMaterial& material() const { return _material; }
-<<<<<<< HEAD
-    Solver::XPBDSolver const* solver() const { return _solver.get(); }
-
-    int numConstraints() const { return _elastic_constraints.size() + _collision_constraints.size(); }
-    const std::vector<std::unique_ptr<Solver::Constraint>>& elasticConstraints() const { return _elastic_constraints; }
-
-    double* vertexPreviousPositionPointer(const int index) const { return const_cast<double*>(_previous_vertices.col(index).data()); }
-
-    void fixVertex(int index) { _is_fixed_vertex[index] = true; }
-
-    bool vertexFixed(int index) const { return _is_fixed_vertex[index]; }
-
-    double vertexMass(int index) const { return _vertex_masses[index]; }
-
-    double vertexInvMass(int index) const { return _vertex_inv_masses[index]; }
-
-    int vertexAttachedElements(int index) const { return _vertex_attached_elements[index]; }
-
-    Eigen::Vector3d vertexVelocity(int index) const { return _vertex_velocities.col(index); }
-
-    Eigen::Vector3d vertexPreviousPosition(int index) const { return _previous_vertices.col(index); }
-
-    /** Performs any one-time setup that needs to be done outside the constructor. */
-    virtual void setup() override;
-
-    /** Steps forward one time step. */
-    virtual void update() override;
-
-    virtual void velocityUpdate() override;
-
-    /** Returns the AABB around this object. */
-    virtual Geometry::AABB boundingBox() const override;
-
-    /** Returns the number of constraints that share the position at the specified index.
-     * This is the factor by which to scale the residual in the distributed primary residual update methods.
-     */
-    int numConstraintsForPosition(const int index) const;
-
-    void addStaticCollisionConstraint(const Geometry::SDF* sdf, const Eigen::Vector3d& p, const Eigen::Vector3d& n,
-                                    const XPBDMeshObject* obj, const int v1, const int v2, const int v3, const double u, const double v, const double w);
-
-    void addRigidDeformableCollisionConstraint(const Geometry::SDF* sdf, Sim::RigidObject* rigid_obj, const Eigen::Vector3d& rigid_body_point, const Eigen::Vector3d& collision_normal,
-                                       const Sim::XPBDMeshObject* deformable_obj, const int v1, const int v2, const int v3, const double u, const double v, const double w);
-
-    void clearCollisionConstraints();
-
-    void removeOldCollisionConstraints(const int threshold);
-
-    protected:
-    /** Moves the vertices in the absence of constraints.
-     * i.e. according to their current velocities and the external forces applied to them
-     */
-    virtual void _movePositionsInertially();
-
-    /** Projects the constraints onto the inertial positions and updates the mesh positions accordingly to satisfy the constraints.
-     * Uses the XPBD algorithm to perform the constraint projection.
-     */
-    void _projectConstraints();
-
-    /** Update the velocities based on the updated positions.
-     */
-    // void _updateVelocities();
-
-    virtual void _calculatePerVertexQuantities();
-
-    /** Creates constraints according to the specified constraint type and options.
-     * @param constraint_type - the type of constraints to create and apply to the elements of the mesh. One of the options specified in the XPBDConstraintType enum.
-     * @param with_residual - whether or not to include the primary residual in the update formula for constraint projection.
-     * @param with_damping - whether or not to include XPBD damping (as proposed in the original XPBD paper) in the update formula for constraint projection.
-     * @param first_order - whether or not to reformulate constraints as "first order". Should only be true for FirstOrderXPBDMeshObjects.
-     */
-    void _createConstraints(XPBDConstraintType constraint_type, bool with_residual, bool with_damping, bool first_order);
-
-    /** Helper method to "decorate" (i.e. extend) a ConstraintProjector with the specified options.
-     * @param projector - the ConstraintProjector to decorate
-     * @param with_residual - whether or not to include the primary residual in the update formula for constraint projection.
-     * @param with_damping - whether or not to include XPBD damping (as proposed in the original XPBD paper) in the update formula for constraint projection.
-     * @param first_order - whether or not to reformulate constraints as "first order". Should only be true for FirstOrderXPBDMeshObjects.
-     * 
-     * @returns the decorated ConstraintProjector 
-     */
-    std::unique_ptr<Solver::ConstraintProjector> _decorateConstraintProjector(std::unique_ptr<Solver::ConstraintProjector> projector, bool with_residual, bool with_damping, bool first_order);
-
-    /** Creates a XPBDSolver based on the specified solver type and options. The XPBDSolver is responsible for performing the constraint projection.
-     * @param solver_type - the type of solver to create. One of the options specified in the XPBDSolverType enum.
-     * @param num_solver_iters - the number of solver iterations the solver should perform each time step.
-     * @param residual_policy - dictates how often the solver should compute the residuals. The residuals are useful for measuring how accurate the solver is.
-     */
-    void _createSolver(XPBDSolverType solver_type, int num_solver_iters, XPBDResidualPolicy residual_policy);
-
-    protected:
-    Geometry::Mesh::VerticesMat _previous_vertices;
-    Geometry::Mesh::VerticesMat _vertex_velocities;
-
-    Eigen::Vector3d _initial_velocity;
-
-    ElasticMaterial _material;
-
-    std::vector<double> _vertex_masses;
-    std::vector<double> _vertex_inv_masses;
-    std::vector<double> _vertex_volumes;
-    std::vector<int> _vertex_attached_elements;
-    std::vector<bool> _is_fixed_vertex;
-
-    XPBDSolverType _solver_type;            // the type of solver to create - set by the Config object
-    XPBDResidualPolicy _residual_policy;    // how often the solver should compute the residuals - set by the Config object
-    int _num_solver_iters;             // number of iterations the solver should have - set by the Config object
-
-    double _damping_gamma;                  // the amount of damping per constraint. gamma = alpha_tilde * beta_tilde / dt (see Equation (26) in the XPBD paper for more details.)
-    
-    XPBDConstraintType _constraint_type;    // the type of constraints to create - set by the Config object
-    bool _constraints_with_residual;        // whether or not the constraints should include the primary residual in their update - set by the Config object
-    bool _constraints_with_damping;         // whether or not the constraints should include damping in their update - set by the Config object
-
-    std::unique_ptr<Solver::XPBDSolver> _solver;       // the XPBDSolver that will project the constraints
-    std::vector<std::unique_ptr<Solver::Constraint>> _elastic_constraints;  // the array of constraints applied to the elements of the mesh
-    // std::vector<std::unique_ptr<Solver::CollisionConstraint>> _collision_constraints;
-    // std::vector<int> _collision_constraint_projector_indices;
-    std::vector<XPBDCollisionConstraint> _collision_constraints;
-=======
 
     // int numConstraints() const { return _elastic_constraints.size() + _collision_constraints.size(); }
     // const std::vector<std::unique_ptr<Solver::Constraint>>& elasticConstraints() const { return _elastic_constraints; }
@@ -348,7 +193,6 @@
     // std::vector<std::unique_ptr<Solver::CollisionConstraint>> _collision_constraints;
     // std::vector<int> _collision_constraint_projector_indices;
     // std::vector<XPBDCollisionConstraint> _collision_constraints;
->>>>>>> 24b9b377
 };
 
 } // namespace Sim
