#ifndef __GRAPHICS_SCENE
#define __GRAPHICS_SCENE

#include <iostream>
#include <string>
#include <vector>
#include <memory>
#include <cassert>

#include "graphics/Viewer.hpp"
#include "graphics/GraphicsObject.hpp"

#include "common/types.hpp"

namespace Sim
{
    class Object;
}
class ObjectConfig;

namespace Graphics {

/** Abstract base class - responsible for updating/visualizing the graphics for multiple simulation objects.
 * 
 * - Defines many pure virtual functions as a general interface and whose implementation depends on the graphics backend used
 * - Right now, only support visualizing MeshObjects, though in theory can be extended to other types of objects (primitives, rods, etc.)
 */
class GraphicsScene
{
    public:
    /** Creates a new GraphicsScene with a given name
     * @param name : the name of the new GraphicsScene
     */
    explicit GraphicsScene(const std::string& name);

    virtual ~GraphicsScene() {}

    /** Initializes the GraphicsScene
     * Responsible for making any graphics API calls to set up the graphics backend (e.g. easy3d::initialize)
     */
    virtual void init() = 0;

    /** Updates all graphics objects in the GraphicsScene and then redraws */
    virtual void update() = 0;

    /** Creates the window and holds it open */
    virtual int run() = 0;

    /** Returns the name of the GraphicsScene */
    std::string name() const { return _name; }

    Viewer* viewer() { return _viewer.get(); }

    /** Creates a MeshGraphicsObject from a supplied MeshObject and adds it to the GraphicsScene
     * @param obj : the simulation Object to add to the GraphicsScene for visualization
     * @param obj_config : the ObjectConfig that contains any visualization parameters (e.g. coloring, draw points, etc.)
     * @returns the index of the provided object in the _graphics_objects array (can be used to fetch it in the future)
     */
    virtual int addObject(const Sim::Object* obj, const ObjectConfig* obj_config=nullptr) = 0;

    /** Sets the camera mode to Orthographic */
    virtual void setCameraOrthographic() = 0;

    /** Sets the camera mode to Perspective */
    virtual void setCameraPerspective() = 0;

    /** Sets the FOV of the camera (FOV in radians). */
    virtual void setCameraFOV(double fov) = 0;


    /** Gets the camera view direction. */
    virtual Vec3r cameraViewDirection() const = 0;
    /** Sets the camera view direction */
    virtual void setCameraViewDirection(const Vec3r& view_dir) = 0;

    /** Gets the camera up direction. */
<<<<<<< HEAD
    virtual Eigen::Vector3d cameraUpDirection() const = 0;
    /** Sets the camera up direction */
    virtual void setCameraUpDirection(const Eigen::Vector3d& up_dir) = 0;

    /** Gets the camera right direction. */
    virtual Eigen::Vector3d cameraRightDirection() const = 0;
    /** Sets the camera right direction. */
    // virtual void setCameraRightDirection(const Eigen::Vector3d& right_dir) const = 0;
=======
    virtual Vec3r cameraUpDirection() const = 0;
    /** Gets the camera right direction. */
    virtual Vec3r cameraRightDirection() const = 0;
>>>>>>> 77af48a6

    /** Gets the camera position. */
    virtual Vec3r cameraPosition() const = 0;
    /** Sets the camera position. */
    virtual void setCameraPosition(const Vec3r& position) = 0;


    /** Gets a GraphicsObject according to index. (i.e. the index returned by addMeshObject)
     * @param index : the index of the GraphicsObject to get
     * @returns a ptr to the GraphicsObject at the specified index
     */
    GraphicsObject* getObject(const int index);

    /** Gets a GraphicsObject according to name.
     * @param name : the name of the GraphicsObject to get
     * @returns a ptr to the GraphicsObject with the specified name (nullptr if no such object exists)
     */
    GraphicsObject* getObject(const std::string& name);

    protected:
    std::string _name;

    std::vector<std::unique_ptr<GraphicsObject>> _graphics_objects; 

    /** the Viewer which renders graphics in a window */
    std::unique_ptr<Graphics::Viewer> _viewer;

};

} // namespace Graphics

#endif // __GRAPHICS_SCENE<|MERGE_RESOLUTION|>--- conflicted
+++ resolved
@@ -74,20 +74,14 @@
     virtual void setCameraViewDirection(const Vec3r& view_dir) = 0;
 
     /** Gets the camera up direction. */
-<<<<<<< HEAD
-    virtual Eigen::Vector3d cameraUpDirection() const = 0;
+    virtual Vec3r cameraUpDirection() const = 0;
     /** Sets the camera up direction */
-    virtual void setCameraUpDirection(const Eigen::Vector3d& up_dir) = 0;
+    virtual void setCameraUpDirection(const Vec3r& up_dir) = 0;
 
     /** Gets the camera right direction. */
-    virtual Eigen::Vector3d cameraRightDirection() const = 0;
+    virtual Vec3r cameraRightDirection() const = 0;
     /** Sets the camera right direction. */
     // virtual void setCameraRightDirection(const Eigen::Vector3d& right_dir) const = 0;
-=======
-    virtual Vec3r cameraUpDirection() const = 0;
-    /** Gets the camera right direction. */
-    virtual Vec3r cameraRightDirection() const = 0;
->>>>>>> 77af48a6
 
     /** Gets the camera position. */
     virtual Vec3r cameraPosition() const = 0;
